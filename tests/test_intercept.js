'use strict'

const path = require('path')
const nock = require('../.')
const url = require('url')
const http = require('http')
const https = require('https')
const { test } = require('tap')
const mikealRequest = require('request')
const superagent = require('superagent')
const needle = require('needle')
const restify = require('restify-clients')
const domain = require('domain')
const hyperquest = require('hyperquest')
const async = require('async')
const got = require('got')
const lolex = require('lolex')
const debug = require('debug')
const sinon = require('sinon')

const textFile = path.join(__dirname, '..', 'assets', 'reply_file_1.txt')
const binaryFile = path.join(__dirname, '..', 'assets', 'reply_file_2.txt.gz')

nock.enableNetConnect()

const globalCount = Object.keys(global).length
const acceptableLeaks = [
  '_key',
  '__core-js_shared__',
  'fetch',
  'Response',
  'Headers',
  'Request',
]

test('invalid or missing method parameter throws an exception', t => {
  t.throws(() => nock('https://example.com').intercept('/somepath'), {
    message: 'The "method" parameter is required for an intercept call.',
  })
  t.end()
})

test('double activation throws exception', t => {
  nock.restore()
  t.false(nock.isActive())

  nock.activate()
  t.true(nock.isActive())

  t.throws(() => nock.activate(), { message: 'Nock already active' })

  t.true(nock.isActive())

  t.end()
})

test("when request's content-type is json: reply callback's requestBody should automatically parse to JSON", async t => {
  const requestBodyFixture = {
    id: 1,
    name: 'bob',
  }

  const scope = nock('http://service')
    .post('/endpoint')
    .reply(200, (uri, requestBody) => {
      t.deepEqual(requestBody, requestBodyFixture)
      return 'overwrite'
    })

  const { body } = await got.post('http://service/endpoint', {
    headers: { 'Content-Type': 'application/json' },
    body: JSON.stringify(requestBodyFixture),
  })

  t.equal(body, 'overwrite')
  scope.done()
})

test("when the path doesn't include a leading slash it raises an error", function(t) {
  t.plan(1)
  t.throws(() => nock('http://example.test').get('no-leading-slash'))
})

test("when request has no content-type header: reply callback's requestBody should not automatically parse to JSON", async t => {
  const requestBodyFixture = {
    id: 1,
    name: 'bob',
  }

  const scope = nock('http://service')
    .post('/endpoint')
    .reply(200, (uri, requestBody) => {
      t.deepEqual(requestBody, JSON.stringify(requestBodyFixture))
      return 'overwrite'
    })

  const { body } = await got.post('http://service/endpoint', {
    body: JSON.stringify(requestBodyFixture),
  })

  t.equal(body, 'overwrite')
  scope.done()
})

test('reply can take a callback', async t => {
  const scope = nock('http://example.com')
    .get('/')
    .reply(200, (path, requestBody, callback) => callback(null, 'Hello World!'))

  const response = await got('http://example.com/', {
    encoding: null,
  })

  scope.done()
  t.type(response.body, Buffer)
  t.equal(response.body.toString('utf8'), 'Hello World!')
})

test('reply should send correct statusCode with array-notation and without body', async t => {
  t.plan(1)

  const expectedStatusCode = 202

  const scope = nock('http://example.com')
    .get('/')
    .reply((path, requestBody) => [expectedStatusCode])

  const { statusCode } = await got('http://example.com/')

  t.equal(statusCode, expectedStatusCode)
  scope.done()
})

test('reply takes a callback for status code', async t => {
  const expectedStatusCode = 202
  const responseBody = 'Hello, world!'
  const headers = {
    'X-Custom-Header': 'abcdef',
  }

  const scope = nock('http://example.com')
    .get('/')
    .reply((path, requestBody, cb) => {
      setTimeout(() => cb(null, [expectedStatusCode, responseBody, headers]), 1)
    })

  const response = await got('http://example.com/')

  t.equal(response.statusCode, expectedStatusCode, 'sends status code')
  t.deepEqual(response.headers, headers, 'sends headers')
  t.equal(response.body, responseBody, 'sends request body')
  scope.done()
})

test('reply should throw on error on the callback', t => {
  let dataCalled = false

  const scope = nock('http://example.com')
    .get('/')
    .reply(500, (path, requestBody, callback) =>
      callback(new Error('Database failed'))
    )

  // TODO When this request is converted to `got`, it causes the request not
  // to match.
  const req = http.request(
    {
      host: 'example.com',
      path: '/',
      port: 80,
    },
    res => {
      t.equal(res.statusCode, 500, 'Status code is 500')

      res.on('data', data => {
        dataCalled = true
        t.ok(data instanceof Buffer, 'data should be buffer')
        t.ok(
          data.toString().indexOf('Error: Database failed') === 0,
          'response should match'
        )
      })

      res.on('end', () => {
        t.ok(dataCalled, 'data handler was called')
        scope.done()
        t.end()
      })
    }
  )

  req.end()
})

test('match debugging works', async t => {
  const log = sinon.stub(debug, 'log')
  debug.enable('nock.interceptor')
  t.once('end', () => {
    sinon.restore()
    debug.disable('nock.interceptor')
  })

  nock('http://example.test')
    .post('/deep/link')
    .reply(200, 'Hello World!')

  const exampleBody = 'Hello yourself!'
  await got.post('http://example.test/deep/link', { body: exampleBody })

  t.ok(log.calledOnce)
  t.equal(
    JSON.parse(log.getCall(0).args[1]).href,
    'http://example.test/deep/link'
  )
  t.equal(JSON.parse(log.getCall(0).args[2]), exampleBody)
})

test('get gets mocked', async t => {
  const scope = nock('http://example.com')
    .get('/')
    .reply(200, 'Hello World!')

  const { statusCode, body } = await got('http://example.com/', {
    encoding: null,
  })

  t.equal(statusCode, 200)
  t.type(body, Buffer)
  t.equal(body.toString('utf8'), 'Hello World!')
  scope.done()
})

test('get gets mocked with relative base path', async t => {
  const scope = nock('http://example.com/abc')
    .get('/def')
    .reply(200, 'Hello World!')

  const { statusCode, body } = await got('http://example.com/abc/def', {
    encoding: null,
  })

  t.equal(statusCode, 200)
  t.type(body, Buffer)
  t.equal(body.toString('utf8'), 'Hello World!')
  scope.done()
})

test('post', async t => {
  const scope = nock('http://example.com')
    .post('/form')
    .reply(201, 'OK!')

  const { statusCode, body } = await got.post('http://example.com/form', {
    encoding: null,
  })

  t.equal(statusCode, 201)
  t.type(body, Buffer)
  t.equal(body.toString('utf8'), 'OK!')
  scope.done()
})

test('post with empty response body', async t => {
  const scope = nock('http://example.com')
    .post('/form')
    .reply(200)

  const { statusCode, body } = await got.post('http://example.com/form', {
    encoding: null,
  })

  t.equal(statusCode, 200)
  t.type(body, Buffer)
  t.equal(body.length, 0)
  scope.done()
})

test('post, lowercase', t => {
  let dataCalled = false

  const scope = nock('http://example.com')
    .post('/form')
    .reply(200, 'OK!')

  // Since this is testing a lowercase `method`, it's using the `http` module.
  const req = http.request(
    {
      host: 'example.com',
      method: 'post',
      path: '/form',
      port: 80,
    },
    res => {
      t.equal(res.statusCode, 200)
      res.on('end', () => {
        t.ok(dataCalled)
        scope.done()
        t.end()
      })
      res.on('data', data => {
        dataCalled = true
        t.ok(data instanceof Buffer, 'data should be buffer')
        t.equal(data.toString(), 'OK!', 'response should match')
      })
    }
  )

  req.end()
})

test('get with reply callback', async t => {
  const scope = nock('http://example.com')
    .get('/')
    .reply(200, () => 'OK!')

  const { body } = await got('http://example.com')
  t.equal(body, 'OK!')
  scope.done()
})

test('get to different subdomain with reply callback and filtering scope', async t => {
  // We scope for www.example.com but through scope filtering we will accept
  // any <subdomain>.example.com.
  const scope = nock('http://example.test', {
    filteringScope: scope => /^http:\/\/.*\.example/.test(scope),
  })
    .get('/')
    .reply(200, () => 'OK!')

  const { body } = await got('http://a.example.test')
  t.equal(body, 'OK!')
  scope.done()
})

test('get with reply callback returning object', async t => {
  const exampleResponse = { message: 'OK!' }

  const scope = nock('http://example.test')
    .get('/')
    .reply(200, () => exampleResponse)

  const { body } = await got('http://example.test')
  t.equal(body, JSON.stringify(exampleResponse))
  scope.done()
})

test('get with reply callback returning array with headers', async t => {
  const scope = nock('http://example.test')
    .get('/')
    .reply(() => [202, 'body', { 'x-key': 'value', 'x-key-2': 'value 2' }])

  const { headers, rawHeaders } = await got('http://example.test/')

  t.deepEqual(headers, {
    'x-key': 'value',
    'x-key-2': 'value 2',
  })
  t.deepEqual(rawHeaders, ['x-key', 'value', 'x-key-2', 'value 2'])
  scope.done()
})

// Skipped because https://github.com/nock/nock/issues/1222
test(
  'get with reply callback returning default statusCode without body',
  { skip: true },
  t => {
    nock('http://replyheaderland')
      .get('/')
      .reply((uri, requestBody) => [401])

    http.get(
      {
        host: 'replyheaderland',
        path: '/',
        port: 80,
      },
      res => {
        res.setEncoding('utf8')
        t.equal(res.statusCode, 200)
        res.on('data', data => {
          t.equal(data, '[401]')
          res.once('end', t.end.bind(t))
        })
      }
    )
  }
)

test('get with reply callback returning callback without headers', async t => {
  const scope = nock('http://example.com')
    .get('/')
    .reply(() => [401, 'This is a body'])

  await t.rejects(async () => got('http://example.com/'), {
    statusCode: 401,
    body: 'This is a body',
  })
  scope.done()
})

test('post with reply callback, uri, and request body', async t => {
  const input = 'key=val'

  const scope = nock('http://example.com')
    .post('/echo', input)
    .reply(200, (uri, body) => ['OK', uri, body].join(' '))

  const { body } = await got('http://example.com/echo', { body: input })
  t.equal(body, 'OK /echo key=val')
  scope.done()
})

test('post with regexp as spec', async t => {
  const input = 'key=val'

  const scope = nock('http://example.com')
    .post('/echo', /key=v.?l/g)
    .reply(200, (uri, body) => ['OK', uri, body].join(' '))

  const { body } = await got('http://example.com/echo', { body: input })

  t.equal(body, 'OK /echo key=val')
  scope.done()
})

test('post with function as spec', async t => {
  const scope = nock('http://example.com')
    .post('/echo', body => body === 'key=val')
    .reply(200, (uri, body) => ['OK', uri, body].join(' '))

  const { body } = await got('http://example.com/echo', { body: 'key=val' })

  t.equal(body, 'OK /echo key=val')
  scope.done()
})

test('post with chaining on call', async t => {
  const input = 'key=val'

  const scope = nock('http://example.com')
    .post('/echo', input)
    .reply(200, (uri, body) => ['OK', uri, body].join(' '))

  const { body } = await got('http://example.com/echo', { body: input })

  t.equal(body, 'OK /echo key=val')
  scope.done()
})

test('reply with callback and filtered path and body', async t => {
  let noPrematureExecution = false

  const scope = nock('http://example.com')
    .filteringPath(/.*/, '*')
    .filteringRequestBody(/.*/, '*')
    .post('*', '*')
    .reply(200, (uri, body) => {
      t.assert(noPrematureExecution)
      return ['OK', uri, body].join(' ')
    })

  noPrematureExecution = true
  const { body } = await got.post('http://example.com/original/path', {
    body: 'original=body',
  })

  t.equal(body, 'OK /original/path original=body')
  scope.done()
})

test('filteringPath with invalid argument throws expected', t => {
  t.throws(() => nock('http://example.test').filteringPath('abc123'), {
    message:
      'Invalid arguments: filtering path should be a function or a regular expression',
  })
  t.end()
})

test('filteringRequestBody with invalid argument throws expected', t => {
  t.throws(() => nock('http://example.test').filteringRequestBody('abc123'), {
    message:
      'Invalid arguments: filtering request body should be a function or a regular expression',
  })
  t.end()
})

test('isDone', async t => {
  const scope = nock('http://example.com')
    .get('/')
    .reply(200, 'Hello World!')

  t.notOk(scope.isDone(), 'not done when a request is outstanding')

  await got('http://example.com/')

  t.true(scope.isDone(), 'done after request is made')
  scope.done()
})

test('headers work', async t => {
  const scope = nock('http://example.com')
    .get('/')
    .reply(200, 'Hello World!', { 'X-My-Headers': 'My Header value' })

  const { headers } = await got('http://example.com/')

  t.equivalent(headers, { 'x-my-headers': 'My Header value' })
  scope.done()
})

test('reply headers work with function', async t => {
  const scope = nock('http://example.com')
    .get('/')
    .reply(200, () => 'ABC', { 'X-My-Headers': 'My custom header value' })

  const { headers } = await got('http://example.com/')

  t.equivalent(headers, { 'x-my-headers': 'My custom header value' })
  scope.done()
})

test('reply headers as function work', async t => {
  const scope = nock('http://example.com')
    .get('/')
    .reply(200, 'boo!', {
      'X-My-Headers': (req, res, body) => body.toString(),
    })

  const { headers, rawHeaders } = await got('http://example.com/')

  t.equivalent(headers, { 'x-my-headers': 'boo!' })
  t.equivalent(rawHeaders, ['X-My-Headers', 'boo!'])
  scope.done()
})

test('reply headers as function are evaluated only once per request', async t => {
  let counter = 0
  const scope = nock('http://example.com')
    .get('/')
    .reply(200, 'boo!', {
      'X-My-Headers': (req, res, body) => {
        ++counter
        return body.toString()
      },
    })

  const { headers, rawHeaders } = await got('http://example.com/')

  t.equivalent(headers, { 'x-my-headers': 'boo!' })
  t.equivalent(rawHeaders, ['X-My-Headers', 'boo!'])
  scope.done()

  t.equal(counter, 1)
})

test('reply headers as function are evaluated on each request', async t => {
  let counter = 0
  const scope = nock('http://example.com')
    .get('/')
    .times(2)
    .reply(200, 'boo!', {
      'X-My-Headers': (req, res, body) => `${++counter}`,
    })

  const { headers, rawHeaders } = await got('http://example.com/')
  t.equivalent(headers, { 'x-my-headers': '1' })
  t.equivalent(rawHeaders, ['X-My-Headers', '1'])

  t.equal(counter, 1)

  const { headers: headers2, rawHeaders: rawHeaders2 } = await got(
    'http://example.com/'
  )
  t.equivalent(headers2, { 'x-my-headers': '2' })
  t.equivalent(rawHeaders2, ['X-My-Headers', '2'])

  t.equal(counter, 2)

  scope.done()
})

test('match headers', async t => {
  const scope = nock('http://example.test')
    .get('/')
    .matchHeader('x-my-headers', 'My custom Header value')
    .reply(200, 'Hello World!')

  const { statusCode, body } = await got('http://example.test/', {
    headers: { 'X-My-Headers': 'My custom Header value' },
  })

  t.equal(statusCode, 200)
  t.equal(body, 'Hello World!')
  scope.done()
})

test('multiple match headers', async t => {
  const scope = nock('http://example.test')
    .get('/')
    .matchHeader('x-my-headers', 'My custom Header value')
    .reply(200, 'Hello World!')
    .get('/')
    .matchHeader('x-my-headers', 'other value')
    .reply(200, 'Hello World other value!')

  const response1 = await got('http://example.test/', {
    headers: { 'X-My-Headers': 'other value' },
  })

  t.equal(response1.statusCode, 200)
  t.equal(response1.body, 'Hello World other value!')

  const response2 = await got('http://example.test/', {
    headers: { 'X-My-Headers': 'My custom Header value' },
  })

  t.equal(response2.statusCode, 200)
  t.equal(response2.body, 'Hello World!')

  scope.done()
})

test('match headers with regexp', async t => {
  const scope = nock('http://example.test')
    .get('/')
    .matchHeader('x-my-headers', /My He.d.r [0-9.]+/)
    .reply(200, 'Hello World!')

  const { statusCode, body } = await got('http://example.test/', {
    headers: { 'X-My-Headers': 'My Header 1.0' },
  })

  t.equal(statusCode, 200)
  t.equal(body, 'Hello World!')
  scope.done()
})

test('match headers on number with regexp', async t => {
  const scope = nock('http://example.test')
    .get('/')
    .matchHeader('x-my-headers', /\d+/)
    .reply(200, 'Hello World!')

  const { statusCode, body } = await got('http://example.test/', {
    headers: { 'X-My-Headers': 123 },
  })

  t.equal(statusCode, 200)
  t.equal(body, 'Hello World!')
  scope.done()
})

test('match headers with function', async t => {
  const scope = nock('http://example.test')
    .get('/')
    .matchHeader('x-my-headers', val => val > 123)
    .reply(200, 'Hello World!')

  const { statusCode, body } = await got('http://example.test/', {
    headers: { 'X-My-Headers': 456 },
  })

  t.equal(statusCode, 200)
  t.equal(body, 'Hello World!')
  scope.done()
})

test('match all headers', async t => {
  const scope = nock('http://example.test')
    .matchHeader('accept', 'application/json')
    .get('/one')
    .reply(200, { hello: 'world' })
    .get('/two')
    .reply(200, { a: 1, b: 2, c: 3 })

  const response1 = await got('http://example.test/one', {
    headers: { Accept: 'application/json' },
  })
  t.equal(response1.statusCode, 200)
  t.equal(response1.body, '{"hello":"world"}')

  const response2 = await got('http://example.test/two', {
    headers: { Accept: 'application/json' },
  })
  t.equal(response2.statusCode, 200)
  t.equal(response2.body, '{"a":1,"b":2,"c":3}')

  scope.done()
})

test('header manipulation', t => {
  // This test seems to depend on behavior of the `http` module.
  const scope = nock('http://example.com')
    .get('/accounts')
    .reply(200, { accounts: [{ id: 1, name: 'Joe Blow' }] })

  const req = http.get({ host: 'example.com', path: '/accounts' }, res => {
    res.on('end', () => {
      scope.done()
      t.end()
    })
    // Streams start in 'paused' mode and must be started.
    // See https://nodejs.org/api/stream.html#stream_class_stream_readable
    res.resume()
  })

  req.setHeader('X-Custom-Header', 'My Value')
  t.equal(
    req.getHeader('X-Custom-Header'),
    'My Value',
    'Custom header was not set'
  )

  req.removeHeader('X-Custom-Header')
  t.notOk(req.getHeader('X-Custom-Header'), 'Custom header was not removed')

  req.end()
})

test('head', async t => {
  const scope = nock('http://example.test')
    .head('/')
    .reply(201, 'OK!')

  const { statusCode } = await got.head('http://example.test/')

  t.equal(statusCode, 201)
  scope.done()
})

test('body data is differentiating', async t => {
  const scope = nock('http://example.test')
    .post('/', 'abc')
    .reply(200, 'Hey 1')
    .post('/', 'def')
    .reply(200, 'Hey 2')

  const response1 = await got('http://example.test/', { body: 'abc' })
  t.equal(response1.statusCode, 200)
  t.equal(response1.body, 'Hey 1')

  const response2 = await got('http://example.test/', { body: 'def' })
  t.equal(response2.statusCode, 200)
  t.equal(response2.body, 'Hey 2')

  scope.done()
})

test('chaining', async t => {
  const scope = nock('http://example.test')
    .get('/')
    .reply(200, 'Hello World!')
    .post('/form')
    .reply(201, 'OK!')

  const response1 = await got.post('http://example.test/form')
  t.equal(response1.statusCode, 201)
  t.equal(response1.body, 'OK!')

  const response2 = await got('http://example.test/')
  t.equal(response2.statusCode, 200)
  t.equal(response2.body, 'Hello World!')

  scope.done()
})

test('encoding', async t => {
  const scope = nock('http://example.test')
    .get('/')
    .reply(200, 'Hello World!')

  const { body } = await got('http://example.test/', { encoding: 'base64' })

  t.type(body, 'string')
  t.equal(body, 'SGVsbG8gV29ybGQh', 'response should match base64 encoding')

  scope.done()
})

test('reply with file', async t => {
  const scope = nock('http://example.test')
    .get('/')
    .replyWithFile(200, textFile)

  const { statusCode, body } = await got('http://example.test/')

  t.equal(statusCode, 200)
  t.equal(body, 'Hello from the file!')

  scope.done()
})

test('reply with file with headers', async t => {
  const scope = nock('http://example.test')
    .get('/')
    .replyWithFile(200, binaryFile, {
      'content-encoding': 'gzip',
    })

  const { statusCode, body } = await got('http://example.test/')

  t.equal(statusCode, 200)
  t.equal(body.length, 20)
  scope.done()
})

test('reply with JSON', async t => {
  const scope = nock('http://example.test')
    .get('/')
    .reply(200, { hello: 'world' })

  const { statusCode, headers, body } = await got('http://example.test/')

  t.equal(statusCode, 200)
  t.type(headers.date, 'undefined')
  t.type(headers['content-length'], 'undefined')
  t.equal(headers['content-type'], 'application/json')
  t.equal(body, '{"hello":"world"}', 'response should match')
  scope.done()
})

test('reply with content-length header', async t => {
  const scope = nock('http://example.test')
    .replyContentLength()
    .get('/')
    .reply(200, { hello: 'world' })

  const { headers } = await got('http://example.test/')

  t.equal(headers['content-length'], 17)
  scope.done()
})

test('reply with explicit date header', async t => {
  const date = new Date()

  const scope = nock('http://example.test')
    .replyDate(date)
    .get('/')
    .reply(200, { hello: 'world' })

  const { headers } = await got('http://example.test/')

  t.equal(headers.date, date.toUTCString())
  scope.done()
})

// async / got version is returning "not ok test unfinished".
// https://github.com/nock/nock/issues/1305#issuecomment-451701657
test('reply with implicit date header', t => {
  const clock = lolex.install()
  const date = new Date()

  const scope = nock('http://example.test')
    .replyDate()
    .get('/')
    .reply(200)

  mikealRequest.get('http://example.test', (err, resp) => {
    clock.uninstall()

    if (err) {
      throw err
    }

    t.equal(resp.headers.date, date.toUTCString())
    scope.done()

    t.end()
  })
})

test('filter path with function', async t => {
  const scope = nock('http://example.test')
    .filteringPath(path => '/?a=2&b=1')
    .get('/?a=2&b=1')
    .reply(200, 'Hello World!')

  const { statusCode } = await got('http://example.test/', {
    query: { a: '1', b: '2' },
  })

  t.equal(statusCode, 200)
  scope.done()
})

test('filter path with regexp', async t => {
  const scope = nock('http://example.test')
    .filteringPath(/\d/g, '3')
    .get('/?a=3&b=3')
    .reply(200, 'Hello World!')

  const { statusCode } = await got('http://example.test/', {
    query: { a: '1', b: '2' },
  })

  t.equal(statusCode, 200)
  scope.done()
})

test('filter body with function', async t => {
  let filteringRequestBodyCounter = 0

  const scope = nock('http://example.test')
    .filteringRequestBody(body => {
      ++filteringRequestBodyCounter
      t.equal(body, 'mamma mia')
      return 'mamma tua'
    })
    .post('/', 'mamma tua')
    .reply(200, 'Hello World!')

  const { statusCode } = await got('http://example.test/', {
    body: 'mamma mia',
  })

  t.equal(statusCode, 200)
  scope.done()
  t.equal(filteringRequestBodyCounter, 1)
})

test('filter body with regexp', async t => {
  const scope = nock('http://example.test')
    .filteringRequestBody(/mia/, 'nostra')
    .post('/', 'mamma nostra')
    .reply(200, 'Hello World!')

  const { statusCode } = await got('http://example.test/', {
    body: 'mamma mia',
  })

  t.equal(statusCode, 200)
  scope.done()
})

// TODO Convert to async / got.
test('abort request', t => {
  const scope = nock('http://example.test')
    .get('/hey')
    .reply(200, 'nobody')

  const req = http.request({
    host: 'example.test',
    path: '/hey',
  })

  req.on('response', res => {
    res.on('close', err => {
      t.equal(err.code, 'aborted')
      scope.done()
    })

    res.on('end', () => t.fail('this should never execute'))

    req.once('error', err => {
      t.equal(err.code, 'ECONNRESET')
      t.end()
    })

    req.abort()
  })

  req.end()
})

// TODO Convert to async / got.
test('pause response before data', t => {
  const scope = nock('http://example.test')
    .get('/pauser')
    .reply(200, 'nobody')

  const req = http.request({
    host: 'example.test',
    path: '/pauser',
  })

  req.on('response', res => {
    res.pause()

    let waited = false
    setTimeout(() => {
      waited = true
      res.resume()
    }, 500)

    res.on('data', data => t.true(waited))

    res.on('end', () => {
      scope.done()
      t.end()
    })
  })

  req.end()
})

test('chaining API', async t => {
  const scope = nock('http://example.test')
    .get('/one')
    .reply(200, 'first one')
    .get('/two')
    .reply(200, 'second one')

  const response1 = await got('http://example.test/one')

  t.equal(response1.statusCode, 200)
  t.equal(response1.body, 'first one')

  const response2 = await got('http://example.test/two')

  t.equal(response2.statusCode, 200)
  t.equal(response2.body, 'second one')

  scope.done()
})

test('same URI', async t => {
  const scope = nock('http://example.test')
    .get('/abc')
    .reply(200, 'first one')
    .get('/abc')
    .reply(201, 'second one')

  const response1 = await got('http://example.test/abc')

  t.equal(response1.statusCode, 200)
  t.equal(response1.body, 'first one')

  const response2 = await got('http://example.test/abc')

  t.equal(response2.statusCode, 201)
  t.equal(response2.body, 'second one')

  scope.done()
})

// TODO Should this test be kept?
test('can use hostname instead of host', t => {
  const scope = nock('http://example.test')
    .get('/')
    .reply(200, 'Hello World!')

  const req = http.request(
    {
      hostname: 'example.test',
      path: '/',
    },
    function(res) {
      t.equal(res.statusCode, 200)
      res.on('end', function() {
        scope.done()
        t.end()
      })
      // Streams start in 'paused' mode and must be started.
      // See https://nodejs.org/api/stream.html#stream_class_stream_readable
      res.resume()
    }
  )

  req.end()
})

// TODO convert to async / got.
test('hostname is case insensitive', t => {
  const scope = nock('http://example.test')
    .get('/path')
    .reply(200, 'hey')

  const options = {
    hostname: 'example.test',
    path: '/path',
    method: 'GET',
  }

  const req = http.request(options, function(res) {
    scope.done()
    t.end()
  })

  req.end()
})

test('can take a port', async t => {
  const scope = nock('http://example.test:3333')
    .get('/')
    .reply(200, 'Hello World!')

  const { statusCode } = await got('http://example.test:3333/')

  t.equal(statusCode, 200)
  scope.done()
})

test('can use https', async t => {
  const scope = nock('https://example.test')
    .get('/')
    .reply(200, 'Hello World!')

  const { statusCode, body } = await got('https://example.test/', {
    encoding: null,
  })

  t.equal(statusCode, 200)
  t.type(body, Buffer)
  t.equal(body.toString(), 'Hello World!')
  scope.done()
})

// TODO convert to got / async.
test('emits error if https route is missing', t => {
  nock('https://example.test')
    .get('/')
    .reply(200, 'Hello World!')

  const req = https.request(
    {
      host: 'example.test',
      path: '/abcdef892932',
    },
    function(res) {
      throw new Error('should not come here!')
    }
  )

  req.end()

  // This listener is intentionally after the end call so make sure that
  // listeners added after the end will catch the error
  req.on('error', function(err) {
    t.equal(
      err.message.trim(),
      `Nock: No match for request ${JSON.stringify(
        { method: 'GET', url: 'https://example.test/abcdef892932' },
        null,
        2
      )}`
    )
    t.end()
  })
})

// TODO convert to got / async.
test('emits error if https route is missing', t => {
  nock('https://example.test:123')
    .get('/')
    .reply(200, 'Hello World!')

  const req = https.request(
    {
      host: 'example.test',
      port: 123,
      path: '/dsadsads',
    },
    function(res) {
      throw new Error('should not come here!')
    }
  )

  req.end()

  // This listener is intentionally after the end call so make sure that
  // listeners added after the end will catch the error
  req.on('error', function(err) {
    t.equal(
      err.message.trim(),
      `Nock: No match for request ${JSON.stringify(
        { method: 'GET', url: 'https://example.test:123/dsadsads' },
        null,
        2
      )}`
    )
    t.end()
  })
})

test('scopes are independent', async t => {
  const scope1 = nock('http://example.test')
    .get('/')
    .reply(200, 'Hello World!')
  const scope2 = nock('http://example.test')
    .get('/')
    .reply(200, 'Hello World!')

  await got('http://example.test/')

  t.true(scope1.isDone())
  t.false(scope2.isDone())

  nock.cleanAll()
})

test('two scopes with the same request are consumed', async t => {
  const scope1 = nock('http://example.test')
    .get('/')
    .reply(200, 'Hello World!')

  const scope2 = nock('http://example.test')
    .get('/')
    .reply(200, 'Hello World!')

  await got('http://example.test/')
  await got('http://example.test/')

  scope1.done()
  scope2.done()
})

test('JSON encoded replies set the content-type header', async t => {
  const scope = nock('http://example.test')
    .get('/')
    .reply(200, {
      A: 'b',
    })

  t.equal(
    (await got('http://example.test/')).headers['content-type'],
    'application/json'
  )

  scope.done()
})

test('JSON encoded replies does not overwrite existing content-type header', async t => {
  const scope = nock('http://example.test')
    .get('/')
    .reply(
      200,
      {
        A: 'b',
      },
      {
        'Content-Type': 'unicorns',
      }
    )

  t.equal(
    (await got('http://example.test/')).headers['content-type'],
    'unicorns'
  )

  scope.done()
})

test("blank response doesn't have content-type application/json attached to it", async t => {
  const scope = nock('http://example.test')
    .get('/')
    .reply(200)

  t.equal(
    (await got('http://example.test/')).headers['content-type'],
    undefined
  )

  scope.done()
})

test('unencodable object throws the expected error', t => {
  const unencodableObject = {
    toJSON() {
      throw Error('bad!')
    },
  }

  t.throws(
    () =>
      nock('http://localhost')
        .get('/')
        .reply(200, unencodableObject),
    {
      message: 'Error encoding response body into JSON',
    }
  )

  t.end()
})

test('clean all works', t => {
  nock('http://example.test')
    .get('/nonexistent')
    .reply(200)

  http.get({ host: 'example.test', path: '/nonexistent' }, function(res) {
    t.assert(res.statusCode === 200, 'should mock before cleanup')

    nock.cleanAll()

    http
      .get({ host: 'example.test', path: '/nonexistent' }, function(res) {
        res.destroy()
        t.assert(res.statusCode !== 200, 'should clean up properly')
        t.end()
      })
      .on('error', function(err) {
        t.end()
      })
  })
})

test('cleanAll should remove pending mocks from all scopes', t => {
  const scope1 = nock('http://example.test')
    .get('/somepath')
    .reply(200, 'hey')
  t.deepEqual(scope1.pendingMocks(), ['GET http://example.test:80/somepath'])
  const scope2 = nock('http://example.test')
    .get('/somepath')
    .reply(200, 'hey')
  t.deepEqual(scope2.pendingMocks(), ['GET http://example.test:80/somepath'])

  nock.cleanAll()

  t.deepEqual(scope1.pendingMocks(), [])
  t.deepEqual(scope2.pendingMocks(), [])
  t.end()
})

test('is done works', t => {
  nock('http://example.test')
    .get('/nonexistent')
    .reply(200)

  t.ok(!nock.isDone())

  http.get({ host: 'example.test', path: '/nonexistent' }, function(res) {
    t.assert(res.statusCode === 200, 'should mock before cleanup')
    t.ok(nock.isDone())
    t.end()
  })
})

test('pending mocks works', t => {
  nock('http://example.test')
    .get('/nonexistent')
    .reply(200)

  t.deepEqual(nock.pendingMocks(), ['GET http://example.test:80/nonexistent'])

  http.get({ host: 'example.test', path: '/nonexistent' }, function(res) {
    t.assert(res.statusCode === 200, 'should mock before cleanup')
    t.deepEqual(nock.pendingMocks(), [])
    t.end()
  })
})

test('activeMocks returns incomplete mocks', t => {
  nock.cleanAll()
  nock('http://example.test')
    .get('/incomplete')
    .reply(200)

  t.deepEqual(nock.activeMocks(), ['GET http://example.test:80/incomplete'])
  t.end()
})

test("activeMocks doesn't return completed mocks", t => {
  nock.cleanAll()
  nock('http://example.test')
    .get('/complete-me')
    .reply(200)

  http.get({ host: 'example.test', path: '/complete-me' }, function(res) {
    t.deepEqual(nock.activeMocks(), [])
    t.end()
  })
})

test('username and password works', t => {
  const scope = nock('http://example.test')
    .get('/')
    .reply(200, 'Welcome, username')

  http
    .request(
      {
        hostname: 'example.test',
        auth: 'username:password',
        path: '/',
      },
      function(res) {
        scope.done()
        t.end()
      }
    )
    .end()
})

test('works with mikeal/request and username and password', t => {
  const scope = nock('http://example.test')
    .get('/abc')
    .reply(200, 'Welcome, username')

  mikealRequest(
    { uri: 'http://username:password@example.test/abc', log: true },
    function(err, res, body) {
      t.ok(!err, 'error')
      t.ok(scope.isDone())
      t.equal(body, 'Welcome, username')
      t.end()
    }
  )
})

test('different ports work works', t => {
  const scope = nock('http://example.test:8081')
    .get('/pathhh')
    .reply(200, 'Welcome, username')

  http
    .request(
      {
        hostname: 'example.test',
        port: 8081,
        path: '/pathhh',
      },
      function(res) {
        scope.done()
        t.end()
      }
    )
    .end()
})

test('different ports work work with Mikeal request', t => {
  const scope = nock('http://example.test:8082')
    .get('/pathhh')
    .reply(200, 'Welcome to Mikeal Request!')

  mikealRequest.get('http://example.test:8082/pathhh', function(
    err,
    res,
    body
  ) {
    t.ok(!err, 'no error')
    t.equal(body, 'Welcome to Mikeal Request!')
    t.ok(scope.isDone())
    t.end()
  })
})

test('explicitly specifiying port 80 works', t => {
  const scope = nock('http://example.test:80')
    .get('/pathhh')
    .reply(200, 'Welcome, username')

  http
    .request(
      {
        hostname: 'example.test',
        port: 80,
        path: '/pathhh',
      },
      function(res) {
        scope.done()
        t.end()
      }
    )
    .end()
})

test('post with object', t => {
  const scope = nock('http://example.test')
    .post('/claim', { some_data: 'something' })
    .reply(200)

  http
    .request(
      {
        hostname: 'example.test',
        port: 80,
        method: 'POST',
        path: '/claim',
      },
      function(res) {
        scope.done()
        t.end()
      }
    )
    .end('{"some_data":"something"}')
})

test('accept string as request target', t => {
  let dataCalled = false
  const scope = nock('http://example.test')
    .get('/')
    .reply(200, 'Hello World!')

  http.get('http://example.test', function(res) {
    t.equal(res.statusCode, 200)

    res.on('data', function(data) {
      dataCalled = true
      t.ok(data instanceof Buffer, 'data should be buffer')
      t.equal(data.toString(), 'Hello World!', 'response should match')
    })

    res.on('end', function() {
      t.ok(dataCalled)
      scope.done()
      t.end()
    })
  })
})

if (url.URL) {
  test('accept URL as request target', t => {
    let dataCalled = false
    const scope = nock('http://example.test')
      .get('/')
      .reply(200, 'Hello World!')

    http.get(new url.URL('http://example.test'), function(res) {
      t.equal(res.statusCode, 200)

      res.on('data', function(data) {
        dataCalled = true
        t.ok(data instanceof Buffer, 'data should be buffer')
        t.equal(data.toString(), 'Hello World!', 'response should match')
      })

      res.on('end', function() {
        t.ok(dataCalled)
        scope.done()
        t.end()
      })
    })
  })
}

test('request has path', t => {
  const scope = nock('http://example.test')
    .get('/the/path/to/infinity')
    .reply(200)

  const req = http.request(
    {
      hostname: 'example.test',
      port: 80,
      method: 'GET',
      path: '/the/path/to/infinity',
    },
    function(res) {
      scope.done()
      t.equal(
        req.path,
        '/the/path/to/infinity',
        'should have req.path set to /the/path/to/infinity'
      )
      t.end()
    }
  )
  req.end()
})

test('(re-)activate after restore', t => {
  t.plan(7)

  const server = http.createServer((request, response) => {
    t.pass('server received a request')

    switch (url.parse(request.url).pathname) {
      case '/':
        response.writeHead(200)
        response.write('server served a response')
        break
    }

    response.end()
  })

  server.listen(() => {
    const scope = nock(`http://localhost:${server.address().port}`)
      .get('/')
      .reply(304, 'served from our mock')

    nock.restore()
    t.false(nock.isActive())

    http.get(`http://localhost:${server.address().port}`, function(res) {
      res.resume()

      t.is(200, res.statusCode)

      res.on('end', function() {
        t.ok(!scope.isDone())

        nock.activate()
        t.true(nock.isActive())
        http.get(`http://localhost:${server.address().port}`, function(res) {
          res.resume()

          t.is(304, res.statusCode)

          res.on('end', function() {
            t.ok(scope.isDone())

            server.close(t.end)
          })
        })
      })
    })
  })
})

test('allow unordered body with json encoding', t => {
  const scope = nock('http://example.test')
    .post('/like-wtf', {
      foo: 'bar',
      bar: 'foo',
    })
    .reply(200, 'Heyyyy!')

  mikealRequest(
    {
      uri: 'http://example.test/like-wtf',
      method: 'POST',
      json: {
        bar: 'foo',
        foo: 'bar',
      },
    },
    function(e, r, body) {
      t.equal(body, 'Heyyyy!')
      scope.done()
      t.end()
    }
  )
})

test('allow unordered body with form encoding', t => {
  const scope = nock('http://example.test')
    .post('/like-wtf', {
      foo: 'bar',
      bar: 'foo',
    })
    .reply(200, 'Heyyyy!')

  mikealRequest(
    {
      uri: 'http://example.test/like-wtf',
      method: 'POST',
      form: {
        bar: 'foo',
        foo: 'bar',
      },
    },
    function(e, r, body) {
      t.equal(body, 'Heyyyy!')
      scope.done()
      t.end()
    }
  )
})

test('allow string json spec', t => {
  const bodyObject = { bar: 'foo', foo: 'bar' }

  const scope = nock('http://example.test')
    .post('/like-wtf', JSON.stringify(bodyObject))
    .reply(200, 'Heyyyy!')

  mikealRequest(
    {
      uri: 'http://example.test/like-wtf',
      method: 'POST',
      json: {
        bar: 'foo',
        foo: 'bar',
      },
    },
    function(e, r, body) {
      t.equal(body, 'Heyyyy!')
      scope.done()
      t.end()
    }
  )
})

test('has a req property on the response', t => {
  const scope = nock('http://example.test')
    .get('/like-wtf')
    .reply(200)
  const req = http.request('http://example.test/like-wtf', function(res) {
    res.on('end', function() {
      t.ok(res.req, "req property doesn't exist")
      scope.done()
      t.end()
    })
    // Streams start in 'paused' mode and must be started.
    // See https://nodejs.org/api/stream.html#stream_class_stream_readable
    res.resume()
  })
  req.end()
})

test('when net connect is disabled, throws the expected error ', async t => {
  nock.cleanAll()
  nock.disableNetConnect()
  t.once('end', () => nock.enableNetConnect())

  try {
    await got('http://example.test')
    t.fail('Expected to throw')
  } catch (err) {
    t.type(err, 'Error')
    t.equal(err.message, 'Nock: Disallowed net connect for "example.test:80/"')
    t.equal(err.code, 'ENETUNREACH')
    t.ok(err.stack)
  }
})

test('enable real HTTP request only for specified domain, via string', t => {
  t.plan(1)

  const server = http.createServer((request, response) => {
    t.pass('server received a request')
    response.writeHead(200)
    response.end()
    t.end()
  })
  t.once('end', () => server.close())

  nock.enableNetConnect('localhost')
  t.once('end', () => nock.enableNetConnect())

  server.listen(() =>
    mikealRequest(`http://localhost:${server.address().port}/`)
  )
})

test('disallow request for other domains, via string', t => {
  nock.enableNetConnect('localhost')
  t.once('end', () => nock.enableNetConnect())

  http
    .get('http://www.amazon.com', function(res) {
      throw 'should not deliver this request'
    })
    .on('error', function(err) {
      t.equal(
        err.message,
        'Nock: Disallowed net connect for "www.amazon.com:80/"'
      )
      t.end()
    })
})

test('enable real HTTP request only for specified domain, via regexp', t => {
  t.plan(1)

  const server = http.createServer((request, response) => {
    t.pass('server received a request')
    response.writeHead(200)
    response.end()
    t.end()
  })
  t.once('end', () => server.close())

  nock.enableNetConnect(/ocalhos/)
  t.once('end', () => nock.enableNetConnect())

  server.listen(() =>
    mikealRequest(`http://localhost:${server.address().port}/`)
  )
})

test('disallow request for other domains, via regexp', t => {
  nock.enableNetConnect(/ocalhos/)
  t.once('end', () => nock.enableNetConnect())

  http
    .get('http://www.amazon.com', function(res) {
      throw 'should not deliver this request'
    })
    .on('error', function(err) {
      t.equal(
        err.message,
        'Nock: Disallowed net connect for "www.amazon.com:80/"'
      )
      t.end()
    })
})

test('repeating once', t => {
  nock.disableNetConnect()

  nock('http://example.test')
    .get('/')
    .once()
    .reply(200, 'Hello World!')

  http.get('http://example.test', function(res) {
    t.equal(200, res.statusCode, 'first request')
    t.end()
  })

  nock.cleanAll()

  nock.enableNetConnect()
})

test('repeating twice', t => {
  nock.disableNetConnect()

  nock('http://example.test')
    .get('/')
    .twice()
    .reply(200, 'Hello World!')

  async.each(
    [1, 2],
    function(_, cb) {
      http.get('http://example.test', function(res) {
        t.equal(200, res.statusCode)
        cb()
      })
    },
    t.end.bind(t)
  )
})

test('repeating thrice', t => {
  nock.disableNetConnect()

  nock('http://example.test')
    .get('/')
    .thrice()
    .reply(200, 'Hello World!')

  async.each(
    [1, 2, 3],
    function(_, cb) {
      http.get('http://example.test', function(res) {
        t.equal(200, res.statusCode)
        cb()
      })
    },
    t.end.bind(t)
  )
})

test('repeating response 4 times', t => {
  nock.disableNetConnect()

  nock('http://example.test')
    .get('/')
    .times(4)
    .reply(200, 'Hello World!')

  async.each(
    [1, 2, 3, 4],
    function(_, cb) {
      http.get('http://example.test', function(res) {
        t.equal(200, res.statusCode, 'first request')
        cb()
      })
    },
    t.end.bind(t)
  )
})

test('superagent works', t => {
  const responseText = 'Yay superagent!'
  const headers = { 'Content-Type': 'text/plain' }
  nock('http://example.test')
    .get('/somepath')
    .reply(200, responseText, headers)

  superagent.get('http://example.test/somepath').end(function(err, res) {
    t.equal(res.text, responseText)
    t.end()
  })
})

test('superagent works with query string', t => {
  const responseText = 'Yay superagentzzz'
  const headers = { 'Content-Type': 'text/plain' }
  nock('http://example.test')
    .get('/somepath?a=b')
    .reply(200, responseText, headers)

  superagent.get('http://example.test/somepath?a=b').end(function(err, res) {
    t.equal(res.text, responseText)
    t.end()
  })
})

test('superagent posts', t => {
  nock('http://example.test')
    .post('/somepath?b=c')
    .reply(204)

  superagent
    .post('http://example.test/somepath?b=c')
    .send('some data')
    .end(function(err, res) {
      t.equal(res.status, 204)
      t.end()
    })
})

test('response is an http.IncomingMessage instance', t => {
  const responseText = 'incoming message!'
  nock('http://example.test')
    .get('/somepath')
    .reply(200, responseText)

  http
    .request(
      {
        host: 'example.test',
        path: '/somepath',
      },
      function(res) {
        res.resume()
        t.true(res instanceof http.IncomingMessage)
        t.end()
      }
    )
    .end()
})

test('resetting nock catastrophically while a request is in progress is handled gracefully', async t => {
  // While invoking cleanAll() from a nock request handler isn't very
  // realistic, it's possible that user code under test could crash, causing
  // before or after hooks to fire, which invoke `nock.cleanAll()`. A little
  // extreme, though if this does happen, we may as well be graceful about it.
  function somethingBad() {
    nock.cleanAll()
  }

  const scope = nock('http://example.test')
    .get('/somepath')
    .reply(200, (uri, requestBody) => {
      somethingBad()
      return 'hi'
    })

  const { body } = await got('http://example.test/somepath')

  t.equal(body, 'hi')
  scope.done()
})

test('write callback called', t => {
  const scope = nock('http://filterboddiezregexp.com')
    .filteringRequestBody(/mia/, 'nostra')
    .post('/', 'mamma nostra')
    .reply(200, 'Hello World!')

  let callbackCalled = false
  const req = http.request(
    {
      host: 'filterboddiezregexp.com',
      method: 'POST',
      path: '/',
      port: 80,
    },
    function(res) {
      t.equal(callbackCalled, true)
      t.equal(res.statusCode, 200)
      res.on('end', function() {
        scope.done()
        t.end()
      })
      // Streams start in 'paused' mode and must be started.
      // See https://nodejs.org/api/stream.html#stream_class_stream_readable
      res.resume()
    }
  )

  req.write('mamma mia', null, function() {
    callbackCalled = true
    req.end()
  })
})

test('end callback called', t => {
  const scope = nock('http://example.test')
    .filteringRequestBody(/mia/, 'nostra')
    .post('/', 'mamma nostra')
    .reply(200, 'Hello World!')

  let callbackCalled = false
  const req = http.request(
    {
      host: 'example.test',
      method: 'POST',
      path: '/',
      port: 80,
    },
    function(res) {
      t.equal(callbackCalled, true)
      t.equal(res.statusCode, 200)
      res.on('end', function() {
        scope.done()
        t.end()
      })
      // Streams start in 'paused' mode and must be started.
      // See https://nodejs.org/api/stream.html#stream_class_stream_readable
      res.resume()
    }
  )

  req.end('mamma mia', null, function() {
    callbackCalled = true
  })
})

test('finish event fired before end event (bug-139)', t => {
  const scope = nock('http://example.test')
    .filteringRequestBody(/mia/, 'nostra')
    .post('/', 'mamma nostra')
    .reply(200, 'Hello World!')

  let finishCalled = false
  const req = http.request(
    {
      host: 'example.test',
      method: 'POST',
      path: '/',
      port: 80,
    },
    function(res) {
      t.equal(finishCalled, true)
      t.equal(res.statusCode, 200)
      res.on('end', function() {
        scope.done()
        t.end()
      })
      // Streams start in 'paused' mode and must be started.
      // See https://nodejs.org/api/stream.html#stream_class_stream_readable
      res.resume()
    }
  )

  req.on('finish', function() {
    finishCalled = true
  })

  req.end('mamma mia')
})

test('sending binary and receiving JSON should work ', t => {
  const scope = nock('http://example.test')
    .filteringRequestBody(/.*/, '*')
    .post('/some/path', '*')
    .reply(
      201,
      { foo: '61' },
      {
        'Content-Type': 'application/json',
      }
    )

  mikealRequest(
    {
      method: 'POST',
      uri: 'http://example.test/some/path',
      body: Buffer.from('ffd8ffe000104a46494600010101006000600000ff', 'hex'),
      headers: { Accept: 'application/json', 'Content-Length': 23861 },
    },
    function(err, res, body) {
      scope.done()

      t.equal(res.statusCode, 201)
      t.equal(body.length, 12)

      let json
      try {
        json = JSON.parse(body)
      } catch (e) {
        json = {}
      }

      t.equal(json.foo, '61')
      t.end()
    }
  )
})

// https://github.com/nock/nock/issues/146
test('resume() is automatically invoked when the response is drained', t => {
  const replyLength = 1024 * 1024
  const replyBuffer = Buffer.from(new Array(replyLength + 1).join('.'))
  t.equal(replyBuffer.length, replyLength)

  nock('http://example.test')
    .get('/abc')
    .reply(200, replyBuffer)

  needle.get('http://example.test/abc', function(err, res, buffer) {
    t.notOk(err)
    t.ok(res)
    t.ok(buffer)
    t.same(buffer, replyBuffer)
    t.end()
  })
})

test('handles get with restify client', t => {
  const scope = nock('https://example.test')
    .get('/get')
    .reply(200, 'get')

  const client = restify.createClient({
    url: 'https://example.test',
  })

  client.get('/get', function(err, req, res) {
    req.on('result', function(err, res) {
      res.body = ''
      res.setEncoding('utf8')
      res.on('data', function(chunk) {
        res.body += chunk
      })

      res.on('end', function() {
        t.equal(res.body, 'get')
        t.end()
        scope.done()
      })
    })
  })
})

test('handles post with restify client', t => {
  const scope = nock('https://example.test')
    .post('/post', 'hello world')
    .reply(200, 'post')

  const client = restify.createClient({
    url: 'https://example.test',
  })

  client.post('/post', function(err, req, res) {
    req.on('result', function(err, res) {
      res.body = ''
      res.setEncoding('utf8')
      res.on('data', function(chunk) {
        res.body += chunk
      })

      res.on('end', function() {
        t.equal(res.body, 'post')
        t.end()
        scope.done()
      })
    })

    req.write('hello world')
    req.end()
  })
})

test('handles get with restify JsonClient', t => {
  const scope = nock('https://example.test')
    .get('/get')
    .reply(200, { get: 'ok' })

  const client = restify.createJsonClient({
    url: 'https://example.test',
  })

  client.get('/get', function(err, req, res, obj) {
    t.equal(obj.get, 'ok')
    t.end()
    scope.done()
  })
})

test('handles post with restify JsonClient', t => {
  const scope = nock('https://example.test')
    .post('/post', { username: 'banana' })
    .reply(200, { post: 'ok' })

  const client = restify.createJsonClient({
    url: 'https://example.test',
  })

  client.post('/post', { username: 'banana' }, function(err, req, res, obj) {
    t.equal(obj.post, 'ok')
    t.end()
    scope.done()
  })
})

test('handles 404 with restify JsonClient', t => {
  const scope = nock('https://example.test')
    .put('/404')
    .reply(404)

  const client = restify.createJsonClient({
    url: 'https://example.test',
  })

  client.put('/404', function(err, req, res, obj) {
    t.equal(res.statusCode, 404)
    t.end()
    scope.done()
  })
})

test('handles 500 with restify JsonClient', t => {
  const scope = nock('https://example.test')
    .delete('/500')
    .reply(500)

  const client = restify.createJsonClient({
    url: 'https://example.test',
  })

  client.del('/500', function(err, req, res, obj) {
    t.equal(res.statusCode, 500)
    t.end()
    scope.done()
  })
})

test('test request timeout option', t => {
  nock('http://example.com')
    .get('/test')
    .reply(200, JSON.stringify({ foo: 'bar' }))

  const options = {
    url: 'http://example.com/test',
    method: 'GET',
    timeout: 2000,
  }

  mikealRequest(options, function(err, res, body) {
    t.strictEqual(err, null)
    t.equal(body, '{"foo":"bar"}')
    t.end()
  })
})

test('done fails when specified request header is missing', t => {
  nock('http://example.test', {
    reqheaders: {
      'X-App-Token': 'apptoken',
      'X-Auth-Token': 'apptoken',
    },
  })
    .post('/resource')
    .reply(200, { status: 'ok' })

  const d = domain.create()

  d.run(function() {
    mikealRequest({
      method: 'POST',
      uri: 'http://example.test/resource',
      headers: {
        'X-App-Token': 'apptoken',
      },
    })
  })

  d.once('error', function(err) {
    t.ok(err.message.match(/No match/))
    t.end()
  })
})

test('matches request header with regular expression', t => {
  nock('http://example.test', {
    reqheaders: {
      'X-My-Super-Power': /.+/,
    },
  })
    .post('/superpowers')
    .reply(200, { status: 'ok' })

  mikealRequest(
    {
      method: 'POST',
      uri: 'http://example.test/superpowers',
      headers: {
        'X-My-Super-Power': 'mullet growing',
      },
    },
    function(err, res, body) {
      t.strictEqual(err, null)
      t.equal(body, '{"status":"ok"}')
      t.end()
    }
  )
})

test('request header satisfies the header function', t => {
  nock('http://example.test', {
    reqheaders: {
      'X-My-Super-Power': function(value) {
        return value === 'mullet growing'
      },
    },
  })
    .post('/superpowers')
    .reply(200, { status: 'ok' })

  mikealRequest(
    {
      method: 'POST',
      uri: 'http://example.test/superpowers',
      headers: {
        'X-My-Super-Power': 'mullet growing',
      },
    },
    function(err, res, body) {
      t.strictEqual(err, null)
      t.equal(body, '{"status":"ok"}')
      t.end()
    }
  )
})

test("done fails when specified request header doesn't match regular expression", t => {
  nock('http://example.test', {
    reqheaders: {
      'X-My-Super-Power': /Mullet.+/,
    },
  })
    .post('/resource')
    .reply(200, { status: 'ok' })

  const d = domain.create()

  d.run(function() {
    mikealRequest({
      method: 'POST',
      uri: 'http://example.test/superpowers',
      headers: {
        'X-My-Super-Power': 'mullet growing',
      },
    })
  })

  d.once('error', function(err) {
    t.ok(err.message.match(/No match/))
    t.end()
  })
})

test("done fails when specified request header doesn't satisfy the header function", t => {
  nock('http://example.test', {
    reqheaders: {
      'X-My-Super-Power': function(value) {
        return value === 'Mullet Growing'
      },
    },
  })
    .post('/resource')
    .reply(200, { status: 'ok' })

  const d = domain.create()

  d.run(function() {
    mikealRequest({
      method: 'POST',
      uri: 'http://example.test/superpowers',
      headers: {
        'X-My-Super-Power': 'mullet growing',
      },
    })
  })

  d.once('error', function(err) {
    t.ok(err.message.match(/No match/))
    t.end()
  })
})

test('done does not fail when specified request header is not missing', t => {
  nock('http://example.test', {
    reqheaders: {
      'X-App-Token': 'apptoken',
      'X-Auth-Token': 'apptoken',
    },
  })
    .post('/resource')
    .reply(200, { status: 'ok' })

  mikealRequest(
    {
      method: 'POST',
      uri: 'http://example.test/resource',
      headers: {
        'X-App-Token': 'apptoken',
        'X-Auth-Token': 'apptoken',
      },
    },
    function(err, res, body) {
      t.type(err, 'null')
      t.equal(res.statusCode, 200)
      t.end()
    }
  )
})

test('done fails when specified bad request header is present', t => {
  nock('http://example.test', {
    badheaders: ['cookie'],
  })
    .post('/resource')
    .reply(200, { status: 'ok' })

  const d = domain.create()

  d.run(function() {
    mikealRequest({
      method: 'POST',
      uri: 'http://example.test/resource',
      headers: {
        Cookie: 'cookie',
      },
    })
  })

  d.once('error', function(err) {
    t.ok(err.message.match(/No match/))
    t.end()
  })
})

test('get correct filtering with scope and request headers filtering', t => {
  const responseText = 'OK!'
  const responseHeaders = { 'Content-Type': 'text/plain' }
  const requestHeaders = { host: 'a.subdomain.of.google.com' }

  const scope = nock('http://a.subdomain.of.google.com', {
    filteringScope: function(scope) {
      return /^http:\/\/.*\.google\.com/.test(scope)
    },
  })
    .get('/somepath')
    .reply(200, responseText, responseHeaders)

  let dataCalled = false
  const host = 'some.other.subdomain.of.google.com'
  const req = http.get(
    {
      host,
      method: 'GET',
      path: '/somepath',
      port: 80,
    },
    function(res) {
      res.on('data', function(data) {
        dataCalled = true
        t.equal(data.toString(), responseText)
      })
      res.on('end', function() {
        t.true(dataCalled)
        scope.done()
        t.end()
      })
    }
  )

  t.equivalent(req._headers, { host: requestHeaders.host })
})

test('mocking succeeds even when mocked and specified request header names have different cases', t => {
  nock('http://example.test', {
    reqheaders: {
      'x-app-token': 'apptoken',
      'x-auth-token': 'apptoken',
    },
  })
    .post('/resource')
    .reply(200, { status: 'ok' })

  mikealRequest(
    {
      method: 'POST',
      uri: 'http://example.test/resource',
      headers: {
        'X-App-TOKEN': 'apptoken',
        'X-Auth-TOKEN': 'apptoken',
      },
    },
    function(err, res, body) {
      t.type(err, 'null')
      t.equal(res.statusCode, 200)
      t.end()
    }
  )
})

// https://github.com/nock/nock/issues/966
test('mocking succeeds when mocked and specified request headers have falsy values', t => {
  nock('http://example.test', {
    reqheaders: {
      'x-foo': 0,
    },
  })
    .post('/resource')
    .reply(200, { status: 'ok' })

  mikealRequest(
    {
      method: 'POST',
      uri: 'http://example.test/resource',
      headers: {
        'X-Foo': 0,
      },
    },
    function(err, res, body) {
      t.error(err)
      t.equal(res.statusCode, 200)
      t.end()
    }
  )
})

test('mocking succeeds even when host request header is not specified', t => {
  nock('http://example.test')
    .post('/resource')
    .reply(200, { status: 'ok' })

  mikealRequest(
    {
      method: 'POST',
      uri: 'http://example.test/resource',
      headers: {
        'X-App-TOKEN': 'apptoken',
        'X-Auth-TOKEN': 'apptoken',
      },
    },
    function(err, res, body) {
      t.type(err, 'null')
      t.equal(res.statusCode, 200)
      t.end()
    }
  )
})

// https://github.com/nock/nock/issues/158
test('mikeal/request with strictSSL: true', t => {
  nock('https://example.test')
    .post('/what')
    .reply(200, { status: 'ok' })

  mikealRequest(
    {
      method: 'POST',
      uri: 'https://example.test/what',
      strictSSL: true,
    },
    function(err, res, body) {
      t.type(err, 'null')
      t.equal(res && res.statusCode, 200)
      t.end()
    }
  )
})

test('.setNoDelay', t => {
  nock('http://example.test')
    .get('/yay')
    .reply(200, 'Hi')

  const req = http.request(
    {
      host: 'example.test',
      path: '/yay',
      port: 80,
    },
    function(res) {
      t.equal(res.statusCode, 200)
      res.on('end', t.end.bind(t))
      // Streams start in 'paused' mode and must be started.
      // See https://nodejs.org/api/stream.html#stream_class_stream_readable
      res.resume()
    }
  )

  req.setNoDelay(true)

  req.end()
})

test('match basic authentication header', t => {
  const username = 'testuser'
  const password = 'testpassword'
  const authString = `${username}:${password}`

  const expectedAuthHeader = `Basic ${Buffer.from(authString).toString(
    'base64'
  )}`

  const scope = nock('http://example.test')
    .get('/')
    .matchHeader('Authorization', val => val === expectedAuthHeader)
    .reply(200, 'Hello World!')

  http.get(
    {
      host: 'example.test',
      path: '/',
      port: 80,
      auth: authString,
    },
    function(res) {
      res.setEncoding('utf8')
      t.equal(res.statusCode, 200)

      res.on('data', function(data) {
        t.equal(data, 'Hello World!')
      })

      res.on('end', function() {
        scope.done()
        t.end()
      })
    }
  )
})

test('request emits socket', t => {
  nock('http://example.test')
    .get('/')
    .reply(200, 'hey')

  const req = http.get('http://example.test')
  req.once('socket', function(socket) {
    t.equal(this, req)
    t.type(socket, Object)
    t.type(socket.getPeerCertificate(), 'string')
    t.end()
  })
})

test('socket emits connect and secureConnect', t => {
  t.plan(3)

  nock('http://example.test')
    .post('/')
    .reply(200, 'hey')

  const req = http.request({
    host: 'example.test',
    path: '/',
    method: 'POST',
  })

  req.on('socket', function(socket) {
    socket.once('connect', function() {
      req.end()
      t.ok(true)
    })
    socket.once('secureConnect', function() {
      t.ok(true)
    })
  })

  req.once('response', function(res) {
    res.setEncoding('utf8')
    res.on('data', function(d) {
      t.equal(d, 'hey')
    })
  })
})

test('socket setKeepAlive', t => {
  nock('http://example.test')
    .get('/')
    .reply(200, 'hey')

  const req = http.get('http://example.test')
  req.once('socket', function(socket) {
    socket.setKeepAlive(true)
    t.end()
  })
})

test('abort destroys socket', t => {
  nock('http://example.test')
    .get('/')
    .reply(200, 'hey')

  const req = http.get('http://example.test')
  req.once('error', function() {
    // ignore
  })
  req.once('socket', function(socket) {
    req.abort()
    t.ok(socket.destroyed)
    t.end()
  })
})

test('hyperquest works', t => {
  nock('http://example.test')
    .get('/somepath')
    .reply(200, 'Yay hyperquest!')

  const req = hyperquest('http://example.test/somepath')
  let reply = ''
  req.on('data', function(d) {
    reply += d
  })
  req.once('end', function() {
    t.equals(reply, 'Yay hyperquest!')
    t.end()
  })
})

test('match domain using regexp', t => {
  nock(/regexexample\.test/)
    .get('/resources')
    .reply(200, 'Match regex')

  mikealRequest.get('http://regexexample.test/resources', function(
    err,
    res,
    body
  ) {
    t.type(err, 'null')
    t.equal(res.statusCode, 200)
    t.equal(body, 'Match regex')

    t.end()
  })
})

test('match domain using regexp with path as callback (issue-1137)', t => {
  nock.cleanAll()
  nock(/.*/)
    .get(() => true)
    .reply(200, 'Match regex')

  mikealRequest.get('http://example.test/resources', function(err, res, body) {
    t.type(err, 'null')
    t.equal(res.statusCode, 200)
    t.equal(body, 'Match regex')
    t.end()
  })
})

test('match multiple interceptors with regexp domain (issue-508)', t => {
  nock.cleanAll()
  nock(/chainregex/)
    .get('/')
    .reply(200, 'Match regex')
    .get('/')
    .reply(500, 'Match second intercept')

  mikealRequest.get('http://chainregex.test', function(err, res, body) {
    t.type(err, 'null')
    t.equal(res.statusCode, 200)
    t.equal(body, 'Match regex')

    mikealRequest.get('http://chainregex.test', function(err, res, body) {
      t.type(err, 'null')
      t.equal(res.statusCode, 500)
      t.equal(body, 'Match second intercept')

      t.end()
    })
  })
})

test('match domain using intercept callback', t => {
  const validUrl = ['/cats', '/dogs']

  nock('http://example.test')
    .get(function(uri) {
      return validUrl.indexOf(uri) >= 0
    })
    .reply(200, 'Match intercept')
    .get('/cats')
    .reply(200, 'Match intercept 2')

  mikealRequest.get('http://example.test/cats', function(err, res, body) {
    t.type(err, 'null')
    t.equal(res.statusCode, 200)
    t.equal(body, 'Match intercept')

    // This one should match the second .get()
    mikealRequest.get('http://example.test/cats', function(err, res, body) {
      t.type(err, 'null')
      t.equal(res.statusCode, 200)
      t.equal(body, 'Match intercept 2')
      t.end()
    })
  })
})

test('match path using regexp', t => {
  nock('http://example.test')
    .get(/regex$/)
    .reply(200, 'Match regex')

  mikealRequest.get('http://example.test/resources/regex', function(
    err,
    res,
    body
  ) {
    t.type(err, 'null')
    t.equal(res.statusCode, 200)
    t.equal(body, 'Match regex')
    t.end()
  })
})

test('match path using function', t => {
  const path = '/match/uri/function'
  const options = {
    hostname: 'example.test',
    path,
  }
  const uriFunction = function(uri) {
    return uri === path
  }

  nock(`http://${options.hostname}`)
    .delete(uriFunction)
    .reply(200, 'Match DELETE')
    .get(uriFunction)
    .reply(200, 'Match GET')
    .head(uriFunction)
    .reply(200, 'Match HEAD')
    .merge(uriFunction)
    .reply(200, 'Match MERGE')
    .options(uriFunction)
    .reply(200, 'Match OPTIONS')
    .patch(uriFunction)
    .reply(200, 'Match PATCH')
    .post(uriFunction)
    .reply(200, 'Match POST')
    .put(uriFunction)
    .reply(200, 'Match PUT')

  options.method = 'POST'
  http
    .request(options, function(res) {
      res.setEncoding('utf8')
      t.equal(res.statusCode, 200)
      let body = ''
      res.on('data', function(data) {
        body += data
      })
      res.on('end', function() {
        t.equal(body, `Match ${options.method}`)

        options.method = 'GET'
        http
          .request(options, function(res) {
            res.setEncoding('utf8')
            t.equal(res.statusCode, 200)
            let body = ''
            res.on('data', function(data) {
              body += data
            })
            res.on('end', function() {
              t.equal(body, `Match ${options.method}`)

              options.method = 'OPTIONS'
              options.path = '/no/match'
              http
                .request(options)
                .on('error', e => {
                  t.similar(e.toString(), /Error: Nock: No match for request/)
                  t.end()
                })
                .end()
            })
          })
          .end()
      })
    })
    .end()
})

test('isDone() must consider repeated responses', t => {
  const scope = nock('http://example.test')
    .get('/')
    .times(2)
    .reply(204)

  function makeRequest(callback) {
    const req = http.request(
      {
        host: 'example.test',
        path: '/',
        port: 80,
      },
      function(res) {
        t.equal(res.statusCode, 204)
        res.on('end', callback)
        // Streams start in 'paused' mode and must be started.
        // See https://nodejs.org/api/stream.html#stream_class_stream_readable
        res.resume()
      }
    )
    req.end()
  }

  t.notOk(scope.isDone(), 'should not be done before all requests')
  makeRequest(function() {
    t.notOk(scope.isDone(), 'should not yet be done after the first request')
    makeRequest(function() {
      t.ok(scope.isDone(), 'should be done after the two requests are made')
      scope.done()
      t.end()
    })
  })
})

test('you must setup an interceptor for each request', t => {
  const scope = nock('http://example.test')
    .get('/hey')
    .reply(200, 'First match')

  mikealRequest.get('http://example.test/hey', function(error, res, body) {
    t.equal(res.statusCode, 200)
    t.equal(body, 'First match', 'should match first request response body')

    mikealRequest.get('http://example.test/hey', function(error, res, body) {
      t.equal(
        error && error.toString(),
        `Error: Nock: No match for request ${JSON.stringify(
          {
            method: 'GET',
            url: 'http://example.test/hey',
            headers: { host: 'example.test' },
          },
          null,
          2
        )}`
      )
      scope.done()
      t.end()
    })
  })
})

test('replyWithError returns an error on request', t => {
  const scope = nock('http://example.test')
    .post('/echo')
    .replyWithError('Service not found')

  const req = http.request({
    host: 'example.test',
    method: 'POST',
    path: '/echo',
    port: 80,
  })

  // An error should have have been raised
  req.on('error', function(e) {
    scope.done()
    t.equal(e.message, 'Service not found')
    t.end()
  })

  req.end()
})

test('replyWithError allows json response', t => {
  const scope = nock('http://example.test')
    .post('/echo')
    .replyWithError({ message: 'Service not found', code: 'test' })

  const req = http.request({
    host: 'example.test',
    method: 'POST',
    path: '/echo',
    port: 80,
  })

  // An error should have have been raised
  req.on('error', function(e) {
    scope.done()
    t.equal(e.message, 'Service not found')
    t.equal(e.code, 'test')
    t.end()
  })

  req.end()
})

test('no content type provided', t => {
  const scope = nock('http://example.test')
    .replyContentLength()
    .post('/httppost', function() {
      return true
    })
    .reply(401, '')

  http
    .request(
      {
        host: 'example.test',
        path: '/httppost',
        method: 'POST',
        headers: {},
      },
      function(res) {
        res.on('data', function() {})
        res.once('end', function() {
          scope.done()
          t.ok(true)
          t.end()
        })
      }
    )
    .end('WHAA')
})

// https://github.com/nock/nock/issues/835
test('match domain and path using regexp', t => {
  nock.cleanAll()
  const imgResponse = 'Matched Images Page'

  const scope = nock(/example/)
    .get(/img/)
    .reply(200, imgResponse)

  mikealRequest.get('http://example.test/imghp?hl=en', function(
    err,
    res,
    body
  ) {
    scope.done()
    t.type(err, 'null')
    t.equal(res.statusCode, 200)
    t.equal(body, imgResponse)
    t.end()
  })
})

test('multiple interceptors override headers from unrelated request', t => {
  nock.cleanAll()

  nock.define([
    {
      scope: 'https://example.test:443',
      method: 'get',
      path: '/bar',
      reqheaders: {
        'x-foo': 'bar',
      },
      status: 200,
      response: {},
    },
    {
      scope: 'https://example.test:443',
      method: 'get',
      path: '/baz',
      reqheaders: {
        'x-foo': 'baz',
      },
      status: 200,
      response: {},
    },
  ])

  mikealRequest(
    {
      url: 'https://example.test/bar',
      headers: {
        'x-foo': 'bar',
      },
    },
    function(err, res, body) {
      t.error(err)
      t.equal(res.statusCode, 200)

      mikealRequest.get(
        {
          url: 'https://example.test/baz',
          headers: {
            'x-foo': 'baz',
          },
        },
        function(err, res, body) {
          t.error(err)
          t.equal(res.statusCode, 200)
          t.end()
        }
      )
    }
  )
})

// https://github.com/nock/nock/issues/1003
test('correctly parse request without specified path', t => {
  nock.cleanAll()

  const scope1 = nock('https://example.test')
    .get('')
    .reply(200)

  https
    .request({ hostname: 'example.test' }, function(res) {
      t.equal(res.statusCode, 200)
      res.on('data', function() {})
      res.on('end', function() {
        scope1.done()
        t.end()
      })
    })
    .end()
})

test('data is sent with flushHeaders', t => {
  nock.cleanAll()

  const scope1 = nock('https://example.test')
    .get('')
    .reply(200, 'this is data')

  https
    .request({ hostname: 'example.test' }, function(res) {
      t.equal(res.statusCode, 200)
      res.on('data', function(data) {
        t.equal(data.toString(), 'this is data')
      })
      res.on('end', function() {
        scope1.done()
        t.end()
      })
    })
    .flushHeaders()
})

<<<<<<< HEAD
test('stop persisting a persistent nock', async t => {
  nock.cleanAll()

  const scope = nock('http://example.test')
    .persist(true)
    .get('/')
    .reply(200, 'Persisting all the way')

  t.false(scope.isDone())

  await got('http://example.test/')

  t.true(scope.isDone())
  t.deepEqual(nock.activeMocks(), ['GET http://example.test:80/'])

  scope.persist(false)

  await got('http://example.test/')

  t.equal(nock.activeMocks().length, 0)
  t.true(scope.isDone())

  await t.rejects(async () => got('http://example.test/'), {
    message: 'Nock: No match for request',
  })
})

test("should throw an error when persist flag isn't a boolean", t => {
  t.throws(() => nock('http://persist.com').persist('string'), {
    message: 'Invalid arguments: argument should be a boolean',
  })
  t.end()
})

test('should throw expected error when creating request with missing options', t => {
  t.throws(() => http.request(), {
    message:
      'Creating a client request with missing `options` is not supported in Nock',
  })
  t.end()
})

=======
>>>>>>> 2be89146
test('should log matching', async t => {
  const messages = []

  const scope = nock('http://example.test')
    .get('/')
    .reply(200, 'Hello, World!')
    .log(message => messages.push(message))

  await got('http://example.test/')

  t.deepEqual(messages, [
    'matching http://example.test:80/ to GET http://example.test:80/: true',
  ])

  scope.done()
})

test('teardown', t => {
  let leaks = Object.keys(global).splice(globalCount, Number.MAX_VALUE)

  leaks = leaks.filter(function(key) {
    return acceptableLeaks.indexOf(key) == -1
  })

  t.deepEqual(leaks, [], 'No leaks')
  t.end()
})<|MERGE_RESOLUTION|>--- conflicted
+++ resolved
@@ -3125,7 +3125,6 @@
     .flushHeaders()
 })
 
-<<<<<<< HEAD
 test('stop persisting a persistent nock', async t => {
   nock.cleanAll()
 
@@ -3168,8 +3167,6 @@
   t.end()
 })
 
-=======
->>>>>>> 2be89146
 test('should log matching', async t => {
   const messages = []
 
