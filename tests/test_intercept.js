--- conflicted
+++ resolved
@@ -259,16 +259,10 @@
   scope.done()
 })
 
-<<<<<<< HEAD
-test('filter path with function on scope', async t => {
-  const scope = nock('http://example.test')
-    .filteringPath(() => '/?a=2&b=1')
-=======
 test('on interceptor, filter path with function', async t => {
   // Interceptor.filteringPath simply proxies to Scope.filteringPath, this test covers the proxy,
   // testing the logic of filteringPath itself is done in test_scope.js.
   const scope = nock('http://example.test')
->>>>>>> 06890ed7
     .get('/?a=2&b=1')
     .filteringPath(() => '/?a=2&b=1')
     .reply(200, 'Hello World!')
@@ -281,72 +275,6 @@
   scope.done()
 })
 
-<<<<<<< HEAD
-test('filter path with function on intercept', async t => {
-  const scope = nock('http://example.test')
-    .get('/?a=2&b=1')
-    .filteringPath(() => '/?a=2&b=1')
-    .reply(200, 'Hello World!')
-
-  const { statusCode } = await got('http://example.test/', {
-    query: { a: '1', b: '2' },
-  })
-
-  t.equal(statusCode, 200)
-  scope.done()
-})
-
-test('filter path with regexp', async t => {
-  const scope = nock('http://example.test')
-    .filteringPath(/\d/g, '3')
-    .get('/?a=3&b=3')
-    .reply(200, 'Hello World!')
-
-  const { statusCode } = await got('http://example.test/', {
-    query: { a: '1', b: '2' },
-  })
-
-  t.equal(statusCode, 200)
-  scope.done()
-})
-
-test('filter body with function', async t => {
-  let filteringRequestBodyCounter = 0
-
-  const scope = nock('http://example.test')
-    .filteringRequestBody(body => {
-      ++filteringRequestBodyCounter
-      t.equal(body, 'mamma mia')
-      return 'mamma tua'
-    })
-    .post('/', 'mamma tua')
-    .reply(200, 'Hello World!')
-
-  const { statusCode } = await got('http://example.test/', {
-    body: 'mamma mia',
-  })
-
-  t.equal(statusCode, 200)
-  scope.done()
-  t.equal(filteringRequestBodyCounter, 1)
-})
-
-test('filter body with regexp', async t => {
-  const scope = nock('http://example.test')
-    .filteringRequestBody(/mia/, 'nostra')
-    .post('/', 'mamma nostra')
-    .reply(200, 'Hello World!')
-
-  const { statusCode } = await got('http://example.test/', {
-    body: 'mamma mia',
-  })
-
-  t.equal(statusCode, 200)
-  scope.done()
-})
-
-=======
->>>>>>> 06890ed7
 // TODO Convert to async / got.
 test('abort request', t => {
   const scope = nock('http://example.test')
