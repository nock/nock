'use strict'

const path = require('path')
const nock = require('../.')
const url = require('url')
const http = require('http')
const https = require('https')
const { test } = require('tap')
const mikealRequest = require('request')
const superagent = require('superagent')
const needle = require('needle')
const restify = require('restify-clients')
const domain = require('domain')
const hyperquest = require('hyperquest')
const async = require('async')
const got = require('got')
const lolex = require('lolex')

const textFile = path.join(__dirname, '..', 'assets', 'reply_file_1.txt')
const binaryFile = path.join(__dirname, '..', 'assets', 'reply_file_2.txt.gz')

nock.enableNetConnect()

const globalCount = Object.keys(global).length
const acceptableLeaks = [
  '_key',
  '__core-js_shared__',
  'fetch',
  'Response',
  'Headers',
  'Request',
]

test('invalid or missing method parameter throws an exception', t => {
  t.throws(() => nock('https://example.com').intercept('/somepath'), {
    message: 'The "method" parameter is required for an intercept call.',
  })
  t.end()
})

test('double activation throws exception', t => {
  nock.restore()
  t.false(nock.isActive())

  nock.activate()
  t.true(nock.isActive())

  t.throws(() => nock.activate(), { message: 'Nock already active' })

  t.true(nock.isActive())

  t.end()
})

test("when request's content-type is json: reply callback's requestBody should automatically parse to JSON", async t => {
  const requestBodyFixture = {
    id: 1,
    name: 'bob',
  }

  const scope = nock('http://service')
    .post('/endpoint')
    .reply(200, (uri, requestBody) => {
      t.deepEqual(requestBody, requestBodyFixture)
      return 'overwrite'
    })

  const { body } = await got.post('http://service/endpoint', {
    headers: { 'Content-Type': 'application/json' },
    body: JSON.stringify(requestBodyFixture),
  })

  t.equal(body, 'overwrite')
  scope.done()
})

test("when the path doesn't include a leading slash it raises an error", function(t) {
  t.plan(1)
  t.throws(() => nock('http://example.test').get('no-leading-slash'))
})

test("when request has no content-type header: reply callback's requestBody should not automatically parse to JSON", async t => {
  const requestBodyFixture = {
    id: 1,
    name: 'bob',
  }

  const scope = nock('http://service')
    .post('/endpoint')
    .reply(200, (uri, requestBody) => {
      t.deepEqual(requestBody, JSON.stringify(requestBodyFixture))
      return 'overwrite'
    })

  const { body } = await got.post('http://service/endpoint', {
    body: JSON.stringify(requestBodyFixture),
  })

  t.equal(body, 'overwrite')
  scope.done()
})

test('reply can take a callback', async t => {
  const scope = nock('http://example.com')
    .get('/')
    .reply(200, (path, requestBody, callback) => callback(null, 'Hello World!'))

  const response = await got('http://example.com/', {
    encoding: null,
  })

  scope.done()
  t.type(response.body, Buffer)
  t.equal(response.body.toString('utf8'), 'Hello World!')
})

test('reply should send correct statusCode with array-notation and without body', async t => {
  t.plan(1)

  const expectedStatusCode = 202

  const scope = nock('http://example.com')
    .get('/')
    .reply((path, requestBody) => [expectedStatusCode])

  const { statusCode } = await got('http://example.com/')

  t.equal(statusCode, expectedStatusCode)
  scope.done()
})

test('reply takes a callback for status code', async t => {
  const expectedStatusCode = 202
  const responseBody = 'Hello, world!'
  const headers = {
    'X-Custom-Header': 'abcdef',
  }

  const scope = nock('http://example.com')
    .get('/')
    .reply((path, requestBody, cb) => {
      setTimeout(() => cb(null, [expectedStatusCode, responseBody, headers]), 1)
    })

  const response = await got('http://example.com/')

  t.equal(response.statusCode, expectedStatusCode, 'sends status code')
  t.deepEqual(response.headers, headers, 'sends headers')
  t.equal(response.body, responseBody, 'sends request body')
  scope.done()
})

test('reply should throw on error on the callback', t => {
  let dataCalled = false

  const scope = nock('http://example.com')
    .get('/')
    .reply(500, (path, requestBody, callback) =>
      callback(new Error('Database failed'))
    )

  // TODO When this request is converted to `got`, it causes the request not
  // to match.
  const req = http.request(
    {
      host: 'example.com',
      path: '/',
      port: 80,
    },
    res => {
      t.equal(res.statusCode, 500, 'Status code is 500')

      res.on('data', data => {
        dataCalled = true
        t.ok(data instanceof Buffer, 'data should be buffer')
        t.ok(
          data.toString().indexOf('Error: Database failed') === 0,
          'response should match'
        )
      })

      res.on('end', () => {
        t.ok(dataCalled, 'data handler was called')
        scope.done()
        t.end()
      })
    }
  )

  req.end()
})

test('reply should not cause an error on header conflict', async t => {
  const scope = nock('http://example.com').defaultReplyHeaders({
    'content-type': 'application/json',
  })

  scope.get('/').reply(200, '<html></html>', {
    'Content-Type': 'application/xml',
  })

  const { statusCode, headers, body } = await got('http://example.com/')

  t.equal(statusCode, 200)
  t.equal(headers['content-type'], 'application/xml')
  t.equal(body, '<html></html>')
  scope.done()
})

test('get gets mocked', async t => {
  const scope = nock('http://example.com')
    .get('/')
    .reply(200, 'Hello World!')

  const { statusCode, body } = await got('http://example.com/', {
    encoding: null,
  })

  t.equal(statusCode, 200)
  t.type(body, Buffer)
  t.equal(body.toString('utf8'), 'Hello World!')
  scope.done()
})

test('get gets mocked with relative base path', async t => {
  const scope = nock('http://example.com/abc')
    .get('/def')
    .reply(200, 'Hello World!')

  const { statusCode, body } = await got('http://example.com/abc/def', {
    encoding: null,
  })

  t.equal(statusCode, 200)
  t.type(body, Buffer)
  t.equal(body.toString('utf8'), 'Hello World!')
  scope.done()
})

test('post', async t => {
  const scope = nock('http://example.com')
    .post('/form')
    .reply(201, 'OK!')

  const { statusCode, body } = await got.post('http://example.com/form', {
    encoding: null,
  })

  t.equal(statusCode, 201)
  t.type(body, Buffer)
  t.equal(body.toString('utf8'), 'OK!')
  scope.done()
})

test('post with empty response body', async t => {
  const scope = nock('http://example.com')
    .post('/form')
    .reply(200)

  const { statusCode, body } = await got.post('http://example.com/form', {
    encoding: null,
  })

  t.equal(statusCode, 200)
  t.type(body, Buffer)
  t.equal(body.length, 0)
  scope.done()
})

test('post, lowercase', t => {
  let dataCalled = false

  const scope = nock('http://example.com')
    .post('/form')
    .reply(200, 'OK!')

  // Since this is testing a lowercase `method`, it's using the `http` module.
  const req = http.request(
    {
      host: 'example.com',
      method: 'post',
      path: '/form',
      port: 80,
    },
    res => {
      t.equal(res.statusCode, 200)
      res.on('end', () => {
        t.ok(dataCalled)
        scope.done()
        t.end()
      })
      res.on('data', data => {
        dataCalled = true
        t.ok(data instanceof Buffer, 'data should be buffer')
        t.equal(data.toString(), 'OK!', 'response should match')
      })
    }
  )

  req.end()
})

test('get with reply callback', async t => {
  const scope = nock('http://example.com')
    .get('/')
    .reply(200, () => 'OK!')

  const { body } = await got('http://example.com')
  t.equal(body, 'OK!')
  scope.done()
})

test('get to different subdomain with reply callback and filtering scope', async t => {
  // We scope for www.example.com but through scope filtering we will accept
  // any <subdomain>.example.com.
  const scope = nock('http://example.test', {
    filteringScope: scope => /^http:\/\/.*\.example/.test(scope),
  })
    .get('/')
    .reply(200, () => 'OK!')

  const { body } = await got('http://a.example.test')
  t.equal(body, 'OK!')
  scope.done()
})

test('get with reply callback returning object', async t => {
  const exampleResponse = { message: 'OK!' }

  const scope = nock('http://example.test')
    .get('/')
    .reply(200, () => exampleResponse)

  const { body } = await got('http://example.test')
  t.equal(body, JSON.stringify(exampleResponse))
  scope.done()
})

test('get with reply callback returning array with headers', async t => {
  const scope = nock('http://example.test')
    .get('/')
    .reply(() => [202, 'body', { 'x-key': 'value', 'x-key-2': 'value 2' }])

  const { headers, rawHeaders } = await got('http://example.test/')

  t.deepEqual(headers, {
    'x-key': 'value',
    'x-key-2': 'value 2',
  })
  t.deepEqual(rawHeaders, ['x-key', 'value', 'x-key-2', 'value 2'])
  scope.done()
})

// Skipped because https://github.com/nock/nock/issues/1222
test(
  'get with reply callback returning default statusCode without body',
  { skip: true },
  t => {
    nock('http://replyheaderland')
      .get('/')
      .reply((uri, requestBody) => [401])

    http.get(
      {
        host: 'replyheaderland',
        path: '/',
        port: 80,
      },
      res => {
        res.setEncoding('utf8')
        t.equal(res.statusCode, 200)
        res.on('data', data => {
          t.equal(data, '[401]')
          res.once('end', t.end.bind(t))
        })
      }
    )
  }
)

test('get with reply callback returning callback without headers', async t => {
  const scope = nock('http://example.com')
    .get('/')
    .reply(() => [401, 'This is a body'])

  await t.rejects(async () => got('http://example.com/'), {
    statusCode: 401,
    body: 'This is a body',
  })
  scope.done()
})

test('post with reply callback, uri, and request body', async t => {
  const input = 'key=val'

  const scope = nock('http://example.com')
    .post('/echo', input)
    .reply(200, (uri, body) => ['OK', uri, body].join(' '))

  const { body } = await got('http://example.com/echo', { body: input })
  t.equal(body, 'OK /echo key=val')
  scope.done()
})

test('post with regexp as spec', async t => {
  const input = 'key=val'

  const scope = nock('http://example.com')
    .post('/echo', /key=v.?l/g)
    .reply(200, (uri, body) => ['OK', uri, body].join(' '))

  const { body } = await got('http://example.com/echo', { body: input })

  t.equal(body, 'OK /echo key=val')
  scope.done()
})

test('post with function as spec', async t => {
  const scope = nock('http://example.com')
    .post('/echo', body => body === 'key=val')
    .reply(200, (uri, body) => ['OK', uri, body].join(' '))

  const { body } = await got('http://example.com/echo', { body: 'key=val' })

  t.equal(body, 'OK /echo key=val')
  scope.done()
})

test('post with chaining on call', async t => {
  const input = 'key=val'

  const scope = nock('http://example.com')
    .post('/echo', input)
    .reply(200, (uri, body) => ['OK', uri, body].join(' '))

  const { body } = await got('http://example.com/echo', { body: input })

  t.equal(body, 'OK /echo key=val')
  scope.done()
})

test('reply with callback and filtered path and body', async t => {
  let noPrematureExecution = false

  const scope = nock('http://example.com')
    .filteringPath(/.*/, '*')
    .filteringRequestBody(/.*/, '*')
    .post('*', '*')
    .reply(200, (uri, body) => {
      t.assert(noPrematureExecution)
      return ['OK', uri, body].join(' ')
    })

  noPrematureExecution = true
  const { body } = await got.post('http://example.com/original/path', {
    body: 'original=body',
  })

  t.equal(body, 'OK /original/path original=body')
  scope.done()
})

test('filteringPath with invalid argument throws expected', t => {
  t.throws(() => nock('http://example.test').filteringPath('abc123'), {
    message:
      'Invalid arguments: filtering path should be a function or a regular expression',
  })
  t.end()
})

test('filteringRequestBody with invalid argument throws expected', t => {
  t.throws(() => nock('http://example.test').filteringRequestBody('abc123'), {
    message:
      'Invalid arguments: filtering request body should be a function or a regular expression',
  })
  t.end()
})

test('isDone', async t => {
  const scope = nock('http://example.com')
    .get('/')
    .reply(200, 'Hello World!')

  t.notOk(scope.isDone(), 'not done when a request is outstanding')

  await got('http://example.com/')

  t.true(scope.isDone(), 'done after request is made')
  scope.done()
})

test('headers work', async t => {
  const scope = nock('http://example.com')
    .get('/')
    .reply(200, 'Hello World!', { 'X-My-Headers': 'My Header value' })

  const { headers } = await got('http://example.com/')

  t.equivalent(headers, { 'x-my-headers': 'My Header value' })
  scope.done()
})

test('reply headers work with function', async t => {
  const scope = nock('http://example.com')
    .get('/')
    .reply(200, () => 'ABC', { 'X-My-Headers': 'My custom header value' })

  const { headers } = await got('http://example.com/')

  t.equivalent(headers, { 'x-my-headers': 'My custom header value' })
  scope.done()
})

test('reply headers as function work', async t => {
  const scope = nock('http://example.com')
    .get('/')
    .reply(200, 'boo!', {
      'X-My-Headers': (req, res, body) => body.toString(),
    })

  const { headers, rawHeaders } = await got('http://example.com/')

  t.equivalent(headers, { 'x-my-headers': 'boo!' })
  t.equivalent(rawHeaders, ['X-My-Headers', 'boo!'])
  scope.done()
})

test('reply headers as function are evaluated only once per request', async t => {
  let counter = 0
  const scope = nock('http://example.com')
    .get('/')
    .reply(200, 'boo!', {
      'X-My-Headers': (req, res, body) => {
        ++counter
        return body.toString()
      },
    })

  const { headers, rawHeaders } = await got('http://example.com/')

  t.equivalent(headers, { 'x-my-headers': 'boo!' })
  t.equivalent(rawHeaders, ['X-My-Headers', 'boo!'])
  scope.done()

  t.equal(counter, 1)
})

test('reply headers as function are evaluated on each request', async t => {
  let counter = 0
  const scope = nock('http://example.com')
    .get('/')
    .times(2)
    .reply(200, 'boo!', {
      'X-My-Headers': (req, res, body) => `${++counter}`,
    })

  const { headers, rawHeaders } = await got('http://example.com/')
  t.equivalent(headers, { 'x-my-headers': '1' })
  t.equivalent(rawHeaders, ['X-My-Headers', '1'])

  t.equal(counter, 1)

  const { headers: headers2, rawHeaders: rawHeaders2 } = await got(
    'http://example.com/'
  )
  t.equivalent(headers2, { 'x-my-headers': '2' })
  t.equivalent(rawHeaders2, ['X-My-Headers', '2'])

  t.equal(counter, 2)

  scope.done()
})

test('match headers', async t => {
  const scope = nock('http://example.test')
    .get('/')
    .matchHeader('x-my-headers', 'My custom Header value')
    .reply(200, 'Hello World!')

  const { statusCode, body } = await got('http://example.test/', {
    headers: { 'X-My-Headers': 'My custom Header value' },
  })

  t.equal(statusCode, 200)
  t.equal(body, 'Hello World!')
  scope.done()
})

test('multiple match headers', async t => {
  const scope = nock('http://example.test')
    .get('/')
    .matchHeader('x-my-headers', 'My custom Header value')
    .reply(200, 'Hello World!')
    .get('/')
    .matchHeader('x-my-headers', 'other value')
    .reply(200, 'Hello World other value!')

  const response1 = await got('http://example.test/', {
    headers: { 'X-My-Headers': 'other value' },
  })

  t.equal(response1.statusCode, 200)
  t.equal(response1.body, 'Hello World other value!')

  const response2 = await got('http://example.test/', {
    headers: { 'X-My-Headers': 'My custom Header value' },
  })

  t.equal(response2.statusCode, 200)
  t.equal(response2.body, 'Hello World!')

  scope.done()
})

test('match headers with regexp', async t => {
  const scope = nock('http://example.test')
    .get('/')
    .matchHeader('x-my-headers', /My He.d.r [0-9.]+/)
    .reply(200, 'Hello World!')

  const { statusCode, body } = await got('http://example.test/', {
    headers: { 'X-My-Headers': 'My Header 1.0' },
  })

  t.equal(statusCode, 200)
  t.equal(body, 'Hello World!')
  scope.done()
})

test('match headers on number with regexp', async t => {
  const scope = nock('http://example.test')
    .get('/')
    .matchHeader('x-my-headers', /\d+/)
    .reply(200, 'Hello World!')

  const { statusCode, body } = await got('http://example.test/', {
    headers: { 'X-My-Headers': 123 },
  })

  t.equal(statusCode, 200)
  t.equal(body, 'Hello World!')
  scope.done()
})

test('match headers with function', async t => {
  const scope = nock('http://example.test')
    .get('/')
    .matchHeader('x-my-headers', val => val > 123)
    .reply(200, 'Hello World!')

  const { statusCode, body } = await got('http://example.test/', {
    headers: { 'X-My-Headers': 456 },
  })

  t.equal(statusCode, 200)
  t.equal(body, 'Hello World!')
  scope.done()
})

test('match all headers', async t => {
  const scope = nock('http://example.test')
    .matchHeader('accept', 'application/json')
    .get('/one')
    .reply(200, { hello: 'world' })
    .get('/two')
    .reply(200, { a: 1, b: 2, c: 3 })

  const response1 = await got('http://example.test/one', {
    headers: { Accept: 'application/json' },
  })
  t.equal(response1.statusCode, 200)
  t.equal(response1.body, '{"hello":"world"}')

  const response2 = await got('http://example.test/two', {
    headers: { Accept: 'application/json' },
  })
  t.equal(response2.statusCode, 200)
  t.equal(response2.body, '{"a":1,"b":2,"c":3}')

  scope.done()
})

test('header manipulation', t => {
  // This test seems to depend on behavior of the `http` module.
  const scope = nock('http://example.com')
    .get('/accounts')
    .reply(200, { accounts: [{ id: 1, name: 'Joe Blow' }] })

  const req = http.get({ host: 'example.com', path: '/accounts' }, res => {
    res.on('end', () => {
      scope.done()
      t.end()
    })
    // Streams start in 'paused' mode and must be started.
    // See https://nodejs.org/api/stream.html#stream_class_stream_readable
    res.resume()
  })

  req.setHeader('X-Custom-Header', 'My Value')
  t.equal(
    req.getHeader('X-Custom-Header'),
    'My Value',
    'Custom header was not set'
  )

  req.removeHeader('X-Custom-Header')
  t.notOk(req.getHeader('X-Custom-Header'), 'Custom header was not removed')

  req.end()
})

test('head', async t => {
  const scope = nock('http://example.test')
    .head('/')
    .reply(201, 'OK!')

  const { statusCode } = await got.head('http://example.test/')

  t.equal(statusCode, 201)
  scope.done()
})

test('body data is differentiating', async t => {
  const scope = nock('http://example.test')
    .post('/', 'abc')
    .reply(200, 'Hey 1')
    .post('/', 'def')
    .reply(200, 'Hey 2')

  const response1 = await got('http://example.test/', { body: 'abc' })
  t.equal(response1.statusCode, 200)
  t.equal(response1.body, 'Hey 1')

  const response2 = await got('http://example.test/', { body: 'def' })
  t.equal(response2.statusCode, 200)
  t.equal(response2.body, 'Hey 2')

  scope.done()
})

test('chaining', async t => {
  const scope = nock('http://example.test')
    .get('/')
    .reply(200, 'Hello World!')
    .post('/form')
    .reply(201, 'OK!')

  const response1 = await got.post('http://example.test/form')
  t.equal(response1.statusCode, 201)
  t.equal(response1.body, 'OK!')

  const response2 = await got('http://example.test/')
  t.equal(response2.statusCode, 200)
  t.equal(response2.body, 'Hello World!')

  scope.done()
})

test('encoding', async t => {
  const scope = nock('http://example.test')
    .get('/')
    .reply(200, 'Hello World!')

  const { body } = await got('http://example.test/', { encoding: 'base64' })

  t.type(body, 'string')
  t.equal(body, 'SGVsbG8gV29ybGQh', 'response should match base64 encoding')

  scope.done()
})

test('reply with file', async t => {
  const scope = nock('http://example.test')
    .get('/')
    .replyWithFile(200, textFile)

  const { statusCode, body } = await got('http://example.test/')

  t.equal(statusCode, 200)
  t.equal(body, 'Hello from the file!')

  scope.done()
})

test('reply with file with headers', async t => {
  const scope = nock('http://example.test')
    .get('/')
    .replyWithFile(200, binaryFile, {
      'content-encoding': 'gzip',
    })

  const { statusCode, body } = await got('http://example.test/')

  t.equal(statusCode, 200)
  t.equal(body.length, 20)
  scope.done()
})

test('reply with JSON', async t => {
  const scope = nock('http://example.test')
    .get('/')
    .reply(200, { hello: 'world' })

  const { statusCode, headers, body } = await got('http://example.test/')

  t.equal(statusCode, 200)
  t.type(headers.date, 'undefined')
  t.type(headers['content-length'], 'undefined')
  t.equal(headers['content-type'], 'application/json')
  t.equal(body, '{"hello":"world"}', 'response should match')
  scope.done()
})

test('reply with content-length header', async t => {
  const scope = nock('http://example.test')
    .replyContentLength()
    .get('/')
    .reply(200, { hello: 'world' })

  const { headers } = await got('http://example.test/')

  t.equal(headers['content-length'], 17)
  scope.done()
})

test('reply with explicit date header', async t => {
  const date = new Date()

  const scope = nock('http://example.test')
    .replyDate(date)
    .get('/')
    .reply(200, { hello: 'world' })

  const { headers } = await got('http://example.test/')

  t.equal(headers.date, date.toUTCString())
  scope.done()
})

// async / got version is returning "not ok test unfinished".
// https://github.com/nock/nock/issues/1305#issuecomment-451701657
test('reply with implicit date header', t => {
  const clock = lolex.install()
  const date = new Date()

  const scope = nock('http://example.test')
    .replyDate()
    .get('/')
    .reply(200)

  mikealRequest.get('http://example.test', (err, resp) => {
    clock.uninstall()

    if (err) {
      throw err
    }

    t.equal(resp.headers.date, date.toUTCString())
    scope.done()

    t.end()
  })
})

test('filter path with function', async t => {
  const scope = nock('http://example.test')
    .filteringPath(path => '/?a=2&b=1')
    .get('/?a=2&b=1')
    .reply(200, 'Hello World!')

  const { statusCode } = await got('http://example.test/', {
    query: { a: '1', b: '2' },
  })

  t.equal(statusCode, 200)
  scope.done()
})

test('filter path with regexp', async t => {
  const scope = nock('http://example.test')
    .filteringPath(/\d/g, '3')
    .get('/?a=3&b=3')
    .reply(200, 'Hello World!')

  const { statusCode } = await got('http://example.test/', {
    query: { a: '1', b: '2' },
  })

  t.equal(statusCode, 200)
  scope.done()
})

test('filter body with function', async t => {
  let filteringRequestBodyCounter = 0

  const scope = nock('http://example.test')
    .filteringRequestBody(body => {
      ++filteringRequestBodyCounter
      t.equal(body, 'mamma mia')
      return 'mamma tua'
    })
    .post('/', 'mamma tua')
    .reply(200, 'Hello World!')

  const { statusCode } = await got('http://example.test/', {
    body: 'mamma mia',
  })

  t.equal(statusCode, 200)
  scope.done()
  t.equal(filteringRequestBodyCounter, 1)
})

test('filter body with regexp', async t => {
  const scope = nock('http://example.test')
    .filteringRequestBody(/mia/, 'nostra')
    .post('/', 'mamma nostra')
    .reply(200, 'Hello World!')

  const { statusCode } = await got('http://example.test/', {
    body: 'mamma mia',
  })

  t.equal(statusCode, 200)
  scope.done()
})

// TODO Convert to async / got.
test('abort request', t => {
  const scope = nock('http://example.test')
    .get('/hey')
    .reply(200, 'nobody')

  const req = http.request({
    host: 'example.test',
    path: '/hey',
  })

  req.on('response', res => {
    res.on('close', err => {
      t.equal(err.code, 'aborted')
      scope.done()
    })

    res.on('end', () => t.fail('this should never execute'))

    req.once('error', err => {
      t.equal(err.code, 'ECONNRESET')
      t.end()
    })

    req.abort()
  })

  req.end()
})

// TODO Convert to async / got.
test('pause response before data', t => {
  const scope = nock('http://example.test')
    .get('/pauser')
    .reply(200, 'nobody')

  const req = http.request({
    host: 'example.test',
    path: '/pauser',
  })

  req.on('response', res => {
    res.pause()

    let waited = false
    setTimeout(() => {
      waited = true
      res.resume()
    }, 500)

    res.on('data', data => t.true(waited))

    res.on('end', () => {
      scope.done()
      t.end()
    })
  })

  req.end()
})

test('chaining API', async t => {
  const scope = nock('http://example.test')
    .get('/one')
    .reply(200, 'first one')
    .get('/two')
    .reply(200, 'second one')

  const response1 = await got('http://example.test/one')

  t.equal(response1.statusCode, 200)
  t.equal(response1.body, 'first one')

  const response2 = await got('http://example.test/two')

  t.equal(response2.statusCode, 200)
  t.equal(response2.body, 'second one')

  scope.done()
})

test('same URI', async t => {
  const scope = nock('http://example.test')
    .get('/abc')
    .reply(200, 'first one')
    .get('/abc')
    .reply(201, 'second one')

  const response1 = await got('http://example.test/abc')

  t.equal(response1.statusCode, 200)
  t.equal(response1.body, 'first one')

  const response2 = await got('http://example.test/abc')

  t.equal(response2.statusCode, 201)
  t.equal(response2.body, 'second one')

  scope.done()
})

// TODO Should this test be kept?
test('can use hostname instead of host', t => {
  const scope = nock('http://example.test')
    .get('/')
    .reply(200, 'Hello World!')

  const req = http.request(
    {
      hostname: 'example.test',
      path: '/',
    },
    function(res) {
      t.equal(res.statusCode, 200)
      res.on('end', function() {
        scope.done()
        t.end()
      })
      // Streams start in 'paused' mode and must be started.
      // See https://nodejs.org/api/stream.html#stream_class_stream_readable
      res.resume()
    }
  )

  req.end()
})

// TODO convert to async / got.
test('hostname is case insensitive', t => {
  const scope = nock('http://example.test')
    .get('/path')
    .reply(200, 'hey')

  const options = {
    hostname: 'example.test',
    path: '/path',
    method: 'GET',
  }

  const req = http.request(options, function(res) {
    scope.done()
    t.end()
  })

  req.end()
})

test('can take a port', async t => {
  const scope = nock('http://example.test:3333')
    .get('/')
    .reply(200, 'Hello World!')

  const { statusCode } = await got('http://example.test:3333/')

  t.equal(statusCode, 200)
  scope.done()
})

test('can use https', async t => {
  const scope = nock('https://example.test')
    .get('/')
    .reply(200, 'Hello World!')

  const { statusCode, body } = await got('https://example.test/', {
    encoding: null,
  })

  t.equal(statusCode, 200)
  t.type(body, Buffer)
  t.equal(body.toString(), 'Hello World!')
  scope.done()
})

// TODO convert to got / async.
test('emits error if https route is missing', t => {
  nock('https://example.test')
    .get('/')
    .reply(200, 'Hello World!')

  const req = https.request(
    {
      host: 'example.test',
      path: '/abcdef892932',
    },
    function(res) {
      throw new Error('should not come here!')
    }
  )

  req.end()

  // This listener is intentionally after the end call so make sure that
  // listeners added after the end will catch the error
  req.on('error', function(err) {
    t.equal(
      err.message.trim(),
      `Nock: No match for request ${JSON.stringify(
        { method: 'GET', url: 'https://example.test/abcdef892932' },
        null,
        2
      )}`
    )
    t.end()
  })
})

// TODO convert to got / async.
test('emits error if https route is missing', t => {
  nock('https://example.test:123')
    .get('/')
    .reply(200, 'Hello World!')

  const req = https.request(
    {
      host: 'example.test',
      port: 123,
      path: '/dsadsads',
    },
    function(res) {
      throw new Error('should not come here!')
    }
  )

  req.end()

  // This listener is intentionally after the end call so make sure that
  // listeners added after the end will catch the error
  req.on('error', function(err) {
    t.equal(
      err.message.trim(),
      `Nock: No match for request ${JSON.stringify(
        { method: 'GET', url: 'https://example.test:123/dsadsads' },
        null,
        2
      )}`
    )
    t.end()
  })
})

test('scopes are independent', async t => {
  const scope1 = nock('http://example.test')
    .get('/')
    .reply(200, 'Hello World!')
  const scope2 = nock('http://example.test')
    .get('/')
    .reply(200, 'Hello World!')

  await got('http://example.test/')

  t.true(scope1.isDone())
  t.false(scope2.isDone())

  nock.cleanAll()
})

test('two scopes with the same request are consumed', async t => {
  const scope1 = nock('http://example.test')
    .get('/')
    .reply(200, 'Hello World!')

  const scope2 = nock('http://example.test')
    .get('/')
    .reply(200, 'Hello World!')

  await got('http://example.test/')
  await got('http://example.test/')

  scope1.done()
  scope2.done()
})

test('default reply headers work', t => {
  nock('http://example.test')
    .defaultReplyHeaders({
      'X-Powered-By': 'Meeee',
      'X-Another-Header': 'Hey man!',
    })
    .get('/')
    .reply(200, '', { A: 'b' })

  function done(res) {
    t.deepEqual(res.headers, {
      'x-powered-by': 'Meeee',
      'x-another-header': 'Hey man!',
      a: 'b',
    })
    t.end()
  }

  http
    .request(
      {
        host: 'example.test',
        path: '/',
      },
      done
    )
    .end()
})

test('default reply headers as functions work', t => {
  const date = new Date().toUTCString()
  const message = 'A message.'

  nock('http://example.test')
    .defaultReplyHeaders({
      'Content-Length': function(req, res, body) {
        return body.length
      },

      Date: function() {
        return date
      },

      Foo: function() {
        return 'foo'
      },
    })
    .get('/')
    .reply(200, message, { foo: 'bar' })

  http
    .request(
      {
        host: 'example.test',
        path: '/',
      },
      function(res) {
        t.deepEqual(res.headers, {
          'content-length': message.length,
          date,
          foo: 'bar',
        })
        t.end()
      }
    )
    .end()
})

test('JSON encoded replies set the content-type header', t => {
  const scope = nock('http://localhost')
    .get('/')
    .reply(200, {
      A: 'b',
    })

  function done(res) {
    scope.done()
    t.equal(res.statusCode, 200)
    t.equal(res.headers['content-type'], 'application/json')
    t.end()
  }

  http
    .request(
      {
        host: 'localhost',
        path: '/',
      },
      done
    )
    .end()
})

test('JSON encoded replies does not overwrite existing content-type header', t => {
  const scope = nock('http://localhost')
    .get('/')
    .reply(
      200,
      {
        A: 'b',
      },
      {
        'Content-Type': 'unicorns',
      }
    )

  function done(res) {
    scope.done()
    t.equal(res.statusCode, 200)
    t.equal(res.headers['content-type'], 'unicorns')
    t.end()
  }

  http
    .request(
      {
        host: 'localhost',
        path: '/',
      },
      done
    )
    .end()
})

test("blank response doesn't have content-type application/json attached to it", t => {
  nock('http://localhost')
    .get('/')
    .reply(200)

  function done(res) {
    t.equal(res.statusCode, 200)
    t.notEqual(res.headers['content-type'], 'application/json')
    t.end()
  }

  http
    .request(
      {
        host: 'localhost',
        path: '/',
      },
      done
    )
    .end()
})

test('clean all works', t => {
  nock('http://example.test')
    .get('/nonexistent')
    .reply(200)

  http.get({ host: 'example.test', path: '/nonexistent' }, function(res) {
    t.assert(res.statusCode === 200, 'should mock before cleanup')

    nock.cleanAll()

    http
      .get({ host: 'example.test', path: '/nonexistent' }, function(res) {
        res.destroy()
        t.assert(res.statusCode !== 200, 'should clean up properly')
        t.end()
      })
      .on('error', function(err) {
        t.end()
      })
  })
})

test('cleanAll should remove pending mocks from all scopes', t => {
  const scope1 = nock('http://example.test')
    .get('/somepath')
    .reply(200, 'hey')
  t.deepEqual(scope1.pendingMocks(), ['GET http://example.test:80/somepath'])
  const scope2 = nock('http://example.test')
    .get('/somepath')
    .reply(200, 'hey')
  t.deepEqual(scope2.pendingMocks(), ['GET http://example.test:80/somepath'])

  nock.cleanAll()

  t.deepEqual(scope1.pendingMocks(), [])
  t.deepEqual(scope2.pendingMocks(), [])
  t.end()
})

test('is done works', t => {
  nock('http://example.test')
    .get('/nonexistent')
    .reply(200)

  t.ok(!nock.isDone())

  http.get({ host: 'example.test', path: '/nonexistent' }, function(res) {
    t.assert(res.statusCode === 200, 'should mock before cleanup')
    t.ok(nock.isDone())
    t.end()
  })
})

test('pending mocks works', t => {
  nock('http://example.test')
    .get('/nonexistent')
    .reply(200)

  t.deepEqual(nock.pendingMocks(), ['GET http://example.test:80/nonexistent'])

  http.get({ host: 'example.test', path: '/nonexistent' }, function(res) {
    t.assert(res.statusCode === 200, 'should mock before cleanup')
    t.deepEqual(nock.pendingMocks(), [])
    t.end()
  })
})

test('activeMocks returns incomplete mocks', t => {
  nock.cleanAll()
  nock('http://example.test')
    .get('/incomplete')
    .reply(200)

  t.deepEqual(nock.activeMocks(), ['GET http://example.test:80/incomplete'])
  t.end()
})

test("activeMocks doesn't return completed mocks", t => {
  nock.cleanAll()
  nock('http://example.test')
    .get('/complete-me')
    .reply(200)

  http.get({ host: 'example.test', path: '/complete-me' }, function(res) {
    t.deepEqual(nock.activeMocks(), [])
    t.end()
  })
})

test('username and password works', t => {
  const scope = nock('http://example.test')
    .get('/')
    .reply(200, 'Welcome, username')

  http
    .request(
      {
        hostname: 'example.test',
        auth: 'username:password',
        path: '/',
      },
      function(res) {
        scope.done()
        t.end()
      }
    )
    .end()
})

test('works with mikeal/request and username and password', t => {
  const scope = nock('http://example.test')
    .get('/abc')
    .reply(200, 'Welcome, username')

  mikealRequest(
    { uri: 'http://username:password@example.test/abc', log: true },
    function(err, res, body) {
      t.ok(!err, 'error')
      t.ok(scope.isDone())
      t.equal(body, 'Welcome, username')
      t.end()
    }
  )
})

test('different ports work works', t => {
  const scope = nock('http://example.test:8081')
    .get('/pathhh')
    .reply(200, 'Welcome, username')

  http
    .request(
      {
        hostname: 'example.test',
        port: 8081,
        path: '/pathhh',
      },
      function(res) {
        scope.done()
        t.end()
      }
    )
    .end()
})

test('different ports work work with Mikeal request', t => {
  const scope = nock('http://example.test:8082')
    .get('/pathhh')
    .reply(200, 'Welcome to Mikeal Request!')

  mikealRequest.get('http://example.test:8082/pathhh', function(
    err,
    res,
    body
  ) {
    t.ok(!err, 'no error')
    t.equal(body, 'Welcome to Mikeal Request!')
    t.ok(scope.isDone())
    t.end()
  })
})

test('explicitly specifiying port 80 works', t => {
  const scope = nock('http://example.test:80')
    .get('/pathhh')
    .reply(200, 'Welcome, username')

  http
    .request(
      {
        hostname: 'example.test',
        port: 80,
        path: '/pathhh',
      },
      function(res) {
        scope.done()
        t.end()
      }
    )
    .end()
})

test('post with object', t => {
  const scope = nock('http://example.test')
    .post('/claim', { some_data: 'something' })
    .reply(200)

  http
    .request(
      {
        hostname: 'example.test',
        port: 80,
        method: 'POST',
        path: '/claim',
      },
      function(res) {
        scope.done()
        t.end()
      }
    )
    .end('{"some_data":"something"}')
})

test('accept string as request target', t => {
  let dataCalled = false
  const scope = nock('http://example.test')
    .get('/')
    .reply(200, 'Hello World!')

  http.get('http://example.test', function(res) {
    t.equal(res.statusCode, 200)

    res.on('data', function(data) {
      dataCalled = true
      t.ok(data instanceof Buffer, 'data should be buffer')
      t.equal(data.toString(), 'Hello World!', 'response should match')
    })

    res.on('end', function() {
      t.ok(dataCalled)
      scope.done()
      t.end()
    })
  })
})

if (url.URL) {
  test('accept URL as request target', t => {
    let dataCalled = false
    const scope = nock('http://example.test')
      .get('/')
      .reply(200, 'Hello World!')

    http.get(new url.URL('http://example.test'), function(res) {
      t.equal(res.statusCode, 200)

      res.on('data', function(data) {
        dataCalled = true
        t.ok(data instanceof Buffer, 'data should be buffer')
        t.equal(data.toString(), 'Hello World!', 'response should match')
      })

      res.on('end', function() {
        t.ok(dataCalled)
        scope.done()
        t.end()
      })
    })
  })
}

test('request has path', t => {
  const scope = nock('http://example.test')
    .get('/the/path/to/infinity')
    .reply(200)

  const req = http.request(
    {
      hostname: 'example.test',
      port: 80,
      method: 'GET',
      path: '/the/path/to/infinity',
    },
    function(res) {
      scope.done()
      t.equal(
        req.path,
        '/the/path/to/infinity',
        'should have req.path set to /the/path/to/infinity'
      )
      t.end()
    }
  )
  req.end()
})

test('(re-)activate after restore', t => {
  t.plan(7)

  const server = http.createServer((request, response) => {
    t.pass('server received a request')

    switch (url.parse(request.url).pathname) {
      case '/':
        response.writeHead(200)
        response.write('server served a response')
        break
    }

    response.end()
  })

  server.listen(() => {
    const scope = nock(`http://localhost:${server.address().port}`)
      .get('/')
      .reply(304, 'served from our mock')

    nock.restore()
    t.false(nock.isActive())

    http.get(`http://localhost:${server.address().port}`, function(res) {
      res.resume()

      t.is(200, res.statusCode)

      res.on('end', function() {
        t.ok(!scope.isDone())

        nock.activate()
        t.true(nock.isActive())
        http.get(`http://localhost:${server.address().port}`, function(res) {
          res.resume()

          t.is(304, res.statusCode)

          res.on('end', function() {
            t.ok(scope.isDone())

            server.close(t.end)
          })
        })
      })
    })
  })
})

test('allow unordered body with json encoding', t => {
  const scope = nock('http://example.test')
    .post('/like-wtf', {
      foo: 'bar',
      bar: 'foo',
    })
    .reply(200, 'Heyyyy!')

  mikealRequest(
    {
      uri: 'http://example.test/like-wtf',
      method: 'POST',
      json: {
        bar: 'foo',
        foo: 'bar',
      },
    },
    function(e, r, body) {
      t.equal(body, 'Heyyyy!')
      scope.done()
      t.end()
    }
  )
})

test('allow unordered body with form encoding', t => {
  const scope = nock('http://example.test')
    .post('/like-wtf', {
      foo: 'bar',
      bar: 'foo',
    })
    .reply(200, 'Heyyyy!')

  mikealRequest(
    {
      uri: 'http://example.test/like-wtf',
      method: 'POST',
      form: {
        bar: 'foo',
        foo: 'bar',
      },
    },
    function(e, r, body) {
      t.equal(body, 'Heyyyy!')
      scope.done()
      t.end()
    }
  )
})

test('allow string json spec', t => {
  const bodyObject = { bar: 'foo', foo: 'bar' }

  const scope = nock('http://example.test')
    .post('/like-wtf', JSON.stringify(bodyObject))
    .reply(200, 'Heyyyy!')

  mikealRequest(
    {
      uri: 'http://example.test/like-wtf',
      method: 'POST',
      json: {
        bar: 'foo',
        foo: 'bar',
      },
    },
    function(e, r, body) {
      t.equal(body, 'Heyyyy!')
      scope.done()
      t.end()
    }
  )
})

test('has a req property on the response', t => {
  const scope = nock('http://example.test')
    .get('/like-wtf')
    .reply(200)
  const req = http.request('http://example.test/like-wtf', function(res) {
    res.on('end', function() {
      t.ok(res.req, "req property doesn't exist")
      scope.done()
      t.end()
    })
    // Streams start in 'paused' mode and must be started.
    // See https://nodejs.org/api/stream.html#stream_class_stream_readable
    res.resume()
  })
  req.end()
})

test('when net connect is disabled, throws the expected error ', async t => {
  nock.cleanAll()
  nock.disableNetConnect()
  t.once('end', () => nock.enableNetConnect())

  try {
    await got('http://example.test')
    t.fail('Expected to throw')
  } catch (err) {
    t.type(err, 'Error')
    t.equal(err.message, 'Nock: Disallowed net connect for "example.test:80/"')
    t.equal(err.code, 'ENETUNREACH')
    t.ok(err.stack)
  }
})

test('enable real HTTP request only for specified domain, via string', t => {
  t.plan(1)

  const server = http.createServer((request, response) => {
    t.pass('server received a request')
    response.writeHead(200)
    response.end()
    t.end()
  })
  t.once('end', () => server.close())

  nock.enableNetConnect('localhost')
  t.once('end', () => nock.enableNetConnect())

  server.listen(() =>
    mikealRequest(`http://localhost:${server.address().port}/`)
  )
})

test('disallow request for other domains, via string', t => {
  nock.enableNetConnect('localhost')
  t.once('end', () => nock.enableNetConnect())

  http
    .get('http://www.amazon.com', function(res) {
      throw 'should not deliver this request'
    })
    .on('error', function(err) {
      t.equal(
        err.message,
        'Nock: Disallowed net connect for "www.amazon.com:80/"'
      )
      t.end()
    })
})

test('enable real HTTP request only for specified domain, via regexp', t => {
  t.plan(1)

  const server = http.createServer((request, response) => {
    t.pass('server received a request')
    response.writeHead(200)
    response.end()
    t.end()
  })
  t.once('end', () => server.close())

  nock.enableNetConnect(/ocalhos/)
  t.once('end', () => nock.enableNetConnect())

  server.listen(() =>
    mikealRequest(`http://localhost:${server.address().port}/`)
  )
})

test('disallow request for other domains, via regexp', t => {
  nock.enableNetConnect(/ocalhos/)
  t.once('end', () => nock.enableNetConnect())

  http
    .get('http://www.amazon.com', function(res) {
      throw 'should not deliver this request'
    })
    .on('error', function(err) {
      t.equal(
        err.message,
        'Nock: Disallowed net connect for "www.amazon.com:80/"'
      )
      t.end()
    })
})

test('repeating once', t => {
  nock.disableNetConnect()

  nock('http://example.test')
    .get('/')
    .once()
    .reply(200, 'Hello World!')

  http.get('http://example.test', function(res) {
    t.equal(200, res.statusCode, 'first request')
    t.end()
  })

  nock.cleanAll()

  nock.enableNetConnect()
})

test('repeating twice', t => {
  nock.disableNetConnect()

  nock('http://example.test')
    .get('/')
    .twice()
    .reply(200, 'Hello World!')

  async.each(
    [1, 2],
    function(_, cb) {
      http.get('http://example.test', function(res) {
        t.equal(200, res.statusCode)
        cb()
      })
    },
    t.end.bind(t)
  )
})

test('repeating thrice', t => {
  nock.disableNetConnect()

  nock('http://example.test')
    .get('/')
    .thrice()
    .reply(200, 'Hello World!')

  async.each(
    [1, 2, 3],
    function(_, cb) {
      http.get('http://example.test', function(res) {
        t.equal(200, res.statusCode)
        cb()
      })
    },
    t.end.bind(t)
  )
})

test('repeating response 4 times', t => {
  nock.disableNetConnect()

  nock('http://example.test')
    .get('/')
    .times(4)
    .reply(200, 'Hello World!')

  async.each(
    [1, 2, 3, 4],
    function(_, cb) {
      http.get('http://example.test', function(res) {
        t.equal(200, res.statusCode, 'first request')
        cb()
      })
    },
    t.end.bind(t)
  )
})

test('superagent works', t => {
  const responseText = 'Yay superagent!'
  const headers = { 'Content-Type': 'text/plain' }
  nock('http://example.test')
    .get('/somepath')
    .reply(200, responseText, headers)

  superagent.get('http://example.test/somepath').end(function(err, res) {
    t.equal(res.text, responseText)
    t.end()
  })
})

test('superagent works with query string', t => {
  const responseText = 'Yay superagentzzz'
  const headers = { 'Content-Type': 'text/plain' }
  nock('http://example.test')
    .get('/somepath?a=b')
    .reply(200, responseText, headers)

  superagent.get('http://example.test/somepath?a=b').end(function(err, res) {
    t.equal(res.text, responseText)
    t.end()
  })
})

test('superagent posts', t => {
  nock('http://example.test')
    .post('/somepath?b=c')
    .reply(204)

  superagent
    .post('http://example.test/somepath?b=c')
    .send('some data')
    .end(function(err, res) {
      t.equal(res.status, 204)
      t.end()
    })
})

test('response is an http.IncomingMessage instance', t => {
  const responseText = 'incoming message!'
  nock('http://example.test')
    .get('/somepath')
    .reply(200, responseText)

  http
    .request(
      {
        host: 'example.test',
        path: '/somepath',
      },
      function(res) {
        res.resume()
        t.true(res instanceof http.IncomingMessage)
        t.end()
      }
    )
    .end()
})

test('write callback called', t => {
  const scope = nock('http://filterboddiezregexp.com')
    .filteringRequestBody(/mia/, 'nostra')
    .post('/', 'mamma nostra')
    .reply(200, 'Hello World!')

  let callbackCalled = false
  const req = http.request(
    {
      host: 'filterboddiezregexp.com',
      method: 'POST',
      path: '/',
      port: 80,
    },
    function(res) {
      t.equal(callbackCalled, true)
      t.equal(res.statusCode, 200)
      res.on('end', function() {
        scope.done()
        t.end()
      })
      // Streams start in 'paused' mode and must be started.
      // See https://nodejs.org/api/stream.html#stream_class_stream_readable
      res.resume()
    }
  )

  req.write('mamma mia', null, function() {
    callbackCalled = true
    req.end()
  })
})

test('end callback called', t => {
  const scope = nock('http://example.test')
    .filteringRequestBody(/mia/, 'nostra')
    .post('/', 'mamma nostra')
    .reply(200, 'Hello World!')

  let callbackCalled = false
  const req = http.request(
    {
<<<<<<< HEAD
=======
      uri: 'http://example.test',
      method: 'GET',
      timeout: 500,
    },
    function(err, r, body) {
      t.equal(err, null)
      t.equal(body, 'OK')
      t.equal(r.statusCode, 200)
      scope.done()
      t.end()
    }
  )
})

test('calling delay with "body" and "head" delays the response', t => {
  // Do not base new tests on this one. Write async tests using
  // `resolvesInAtLeast` instead.
  checkDuration(t, 600)

  nock('http://example.test')
    .get('/')
    .delay({
      head: 300,
      body: 300,
    })
    .reply(200, 'OK')

  http.get('http://example.test', function(res) {
    res.once('data', function(data) {
      t.equal(data.toString(), 'OK')
      res.once('end', t.end.bind(t))
    })
  })
})

test('calling delay with "body" delays the response body', t => {
  // Do not base new tests on this one. Write async tests using
  // `resolvesInAtLeast` instead.
  checkDuration(t, 100)

  nock('http://example.test')
    .get('/')
    .delay({
      body: 100,
    })
    .reply(200, 'OK')

  http.get('http://example.test', function(res) {
    res.setEncoding('utf8')

    let body = ''

    res.on('data', function(chunk) {
      body += chunk
    })

    res.once('end', function() {
      t.equal(body, 'OK')
      t.end()
    })
  })
})

test('calling delayBody delays the response', async t => {
  const scope = nock('http://example.test')
    .get('/')
    .delayBody(100)
    .reply(200, 'OK')

  await resolvesInAtLeast(
    t,
    async () => {
      const { body } = await got('http://example.test')
      t.equal(body, 'OK')
    },
    100
  )

  scope.done()
})

test('delayBody works with a stream', async t => {
  const scope = nock('http://example.test')
    .get('/')
    .delayBody(100)
    .reply(200, (uri, requestBody) =>
      fs.createReadStream(textFile, { encoding: 'utf8' })
    )

  await resolvesInAtLeast(
    t,
    async () => {
      const { body } = await got('http://example.test')
      t.equal(body, fs.readFileSync(textFile, { encoding: 'utf8' }))
    },
    100
  )

  scope.done()
})

test('delayBody works with a stream of binary buffers', async t => {
  const scope = nock('http://example.com')
    .get('/')
    .delayBody(100)
    // No encoding specified, which causes the file to be streamed using
    // buffers instead of strings.
    .reply(200, (uri, requestBody) => fs.createReadStream(textFile))

  await resolvesInAtLeast(
    t,
    async () => {
      const { body } = await got('http://example.com/')
      t.equal(body, fs.readFileSync(textFile, { encoding: 'utf8' }))
    },
    100
  )

  scope.done()
})

test('delayBody works with a delayed stream', async t => {
  const passthrough = new stream.Transform({
    transform(chunk, encoding, callback) {
      this.push(chunk.toString())
      callback()
    },
  })

  const scope = nock('http://example.com')
    .get('/')
    .delayBody(100)
    .reply(200, (uri, requestBody) => passthrough)

  setTimeout(() => fs.createReadStream(textFile).pipe(passthrough), 125)

  const { body } = await got('http://example.com/')
  t.equal(body, fs.readFileSync(textFile, { encoding: 'utf8' }))

  scope.done()
})

test('calling delay delays the response', t => {
  // Do not base new tests on this one. Write async tests using
  // `resolvesInAtLeast` instead.
  checkDuration(t, 100)

  nock('http://example.test')
    .get('/')
    .delay(100)
    .reply(200, 'OK')

  http.get('http://example.test', function(res) {
    res.setEncoding('utf8')

    let body = ''

    res.on('data', function(chunk) {
      body += chunk
    })

    res.once('end', function() {
      t.equal(body, 'OK')
      t.end()
    })
  })
})

test('using reply callback with delay provides proper arguments', t => {
  nock('http://localhost')
    .get('/')
    .delay(100)
    .reply(200, function(path, requestBody) {
      t.equal(path, '/', 'path arg should be set')
      t.equal(requestBody, 'OK', 'requestBody arg should be set')
      t.end()
    })

  http.request('http://localhost/', function() {}).end('OK')
})

test('using reply callback with delay can reply JSON', t => {
  nock('http://example.test')
    .get('/')
    .delay(100)
    .reply(200, function(path, requestBody) {
      return { a: 1 }
    })

  mikealRequest.get(
    {
      url: 'http://example.test/',
      json: true,
    },
    function(err, res, body) {
      t.equals(res.headers['content-type'], 'application/json')
      t.deepEqual(body, { a: 1 })
      t.end()
    }
  )
})

test('delay works with replyWithFile', t => {
  // Do not base new tests on this one. Write async tests using
  // `resolvesInAtLeast` instead.
  checkDuration(t, 100)

  nock('http://localhost')
    .get('/')
    .delay(100)
    .replyWithFile(200, `${__dirname}/../assets/reply_file_1.txt`)

  http
    .request('http://localhost/', function(res) {
      res.setEncoding('utf8')

      let body = ''

      res.on('data', function(chunk) {
        body += chunk
      })

      res.once('end', function() {
        t.equal(
          body,
          'Hello from the file!',
          'the body should eql the text from the file'
        )
        t.end()
      })
    })
    .end('OK')
})

test('delay works with when you return a generic stream from the reply callback', t => {
  // Do not base new tests on this one. Write async tests using
  // `resolvesInAtLeast` instead.
  checkDuration(t, 100)

  nock('http://localhost')
    .get('/')
    .delay(100)
    .reply(200, function(path, reqBody) {
      return fs.createReadStream(`${__dirname}/../assets/reply_file_1.txt`)
    })

  http
    .request('http://localhost/', function(res) {
      res.setEncoding('utf8')

      let body = ''

      res.on('data', function(chunk) {
        body += chunk
      })

      res.once('end', function() {
        t.equal(
          body,
          'Hello from the file!',
          'the body should eql the text from the file'
        )
        t.end()
      })
    })
    .end('OK')
})

test('delay with replyWithError: response is delayed', async t => {
  nock('http://example.test')
    .get('/')
    .delay(100)
    .replyWithError('this is an error message')

  await resolvesInAtLeast(
    t,
    async () =>
      t.rejects(() => got('http://example.test'), {
        message: 'this is an error message',
      }),
    100
  )
})

test('resetting nock catastrophically while a request is in progress is handled gracefully', async t => {
  // While invoking cleanAll() from a nock request handler isn't very
  // realistic, it's possible that user code under test could crash, causing
  // before or after hooks to fire, which invoke `nock.cleanAll()`. A little
  // extreme, though if this does happen, we may as well be graceful about it.
  function somethingBad() {
    nock.cleanAll()
  }

  const scope = nock('http://example.test')
    .get('/somepath')
    .reply(200, (uri, requestBody) => {
      somethingBad()
      return 'hi'
    })

  const { body } = await got('http://example.test/somepath')

  t.equal(body, 'hi')
  scope.done()
})

test('write callback called', t => {
  const scope = nock('http://filterboddiezregexp.com')
    .filteringRequestBody(/mia/, 'nostra')
    .post('/', 'mamma nostra')
    .reply(200, 'Hello World!')

  let callbackCalled = false
  const req = http.request(
    {
      host: 'filterboddiezregexp.com',
      method: 'POST',
      path: '/',
      port: 80,
    },
    function(res) {
      t.equal(callbackCalled, true)
      t.equal(res.statusCode, 200)
      res.on('end', function() {
        scope.done()
        t.end()
      })
      // Streams start in 'paused' mode and must be started.
      // See https://nodejs.org/api/stream.html#stream_class_stream_readable
      res.resume()
    }
  )

  req.write('mamma mia', null, function() {
    callbackCalled = true
    req.end()
  })
})

test('end callback called', t => {
  const scope = nock('http://example.test')
    .filteringRequestBody(/mia/, 'nostra')
    .post('/', 'mamma nostra')
    .reply(200, 'Hello World!')

  let callbackCalled = false
  const req = http.request(
    {
>>>>>>> 8493b806
      host: 'example.test',
      method: 'POST',
      path: '/',
      port: 80,
    },
    function(res) {
      t.equal(callbackCalled, true)
      t.equal(res.statusCode, 200)
      res.on('end', function() {
        scope.done()
        t.end()
      })
      // Streams start in 'paused' mode and must be started.
      // See https://nodejs.org/api/stream.html#stream_class_stream_readable
      res.resume()
    }
  )

  req.end('mamma mia', null, function() {
    callbackCalled = true
  })
})

test('finish event fired before end event (bug-139)', t => {
  const scope = nock('http://example.test')
    .filteringRequestBody(/mia/, 'nostra')
    .post('/', 'mamma nostra')
    .reply(200, 'Hello World!')

  let finishCalled = false
  const req = http.request(
    {
      host: 'example.test',
      method: 'POST',
      path: '/',
      port: 80,
    },
    function(res) {
      t.equal(finishCalled, true)
      t.equal(res.statusCode, 200)
      res.on('end', function() {
        scope.done()
        t.end()
      })
      // Streams start in 'paused' mode and must be started.
      // See https://nodejs.org/api/stream.html#stream_class_stream_readable
      res.resume()
    }
  )

  req.on('finish', function() {
    finishCalled = true
  })

  req.end('mamma mia')
})

test('sending binary and receiving JSON should work ', t => {
  const scope = nock('http://example.test')
    .filteringRequestBody(/.*/, '*')
    .post('/some/path', '*')
    .reply(
      201,
      { foo: '61' },
      {
        'Content-Type': 'application/json',
      }
    )

  mikealRequest(
    {
      method: 'POST',
      uri: 'http://example.test/some/path',
      body: Buffer.from('ffd8ffe000104a46494600010101006000600000ff', 'hex'),
      headers: { Accept: 'application/json', 'Content-Length': 23861 },
    },
    function(err, res, body) {
      scope.done()

      t.equal(res.statusCode, 201)
      t.equal(body.length, 12)

      let json
      try {
        json = JSON.parse(body)
      } catch (e) {
        json = {}
      }

      t.equal(json.foo, '61')
      t.end()
    }
  )
})

// https://github.com/nock/nock/issues/146
test('resume() is automatically invoked when the response is drained', t => {
  const replyLength = 1024 * 1024
  const replyBuffer = Buffer.from(new Array(replyLength + 1).join('.'))
  t.equal(replyBuffer.length, replyLength)

  nock('http://example.test')
    .get('/abc')
    .reply(200, replyBuffer)

  needle.get('http://example.test/abc', function(err, res, buffer) {
    t.notOk(err)
    t.ok(res)
    t.ok(buffer)
    t.same(buffer, replyBuffer)
    t.end()
  })
})

test('handles get with restify client', t => {
  const scope = nock('https://example.test')
    .get('/get')
    .reply(200, 'get')

  const client = restify.createClient({
    url: 'https://example.test',
  })

  client.get('/get', function(err, req, res) {
    req.on('result', function(err, res) {
      res.body = ''
      res.setEncoding('utf8')
      res.on('data', function(chunk) {
        res.body += chunk
      })

      res.on('end', function() {
        t.equal(res.body, 'get')
        t.end()
        scope.done()
      })
    })
  })
})

test('handles post with restify client', t => {
  const scope = nock('https://example.test')
    .post('/post', 'hello world')
    .reply(200, 'post')

  const client = restify.createClient({
    url: 'https://example.test',
  })

  client.post('/post', function(err, req, res) {
    req.on('result', function(err, res) {
      res.body = ''
      res.setEncoding('utf8')
      res.on('data', function(chunk) {
        res.body += chunk
      })

      res.on('end', function() {
        t.equal(res.body, 'post')
        t.end()
        scope.done()
      })
    })

    req.write('hello world')
    req.end()
  })
})

test('handles get with restify JsonClient', t => {
  const scope = nock('https://example.test')
    .get('/get')
    .reply(200, { get: 'ok' })

  const client = restify.createJsonClient({
    url: 'https://example.test',
  })

  client.get('/get', function(err, req, res, obj) {
    t.equal(obj.get, 'ok')
    t.end()
    scope.done()
  })
})

test('handles post with restify JsonClient', t => {
  const scope = nock('https://example.test')
    .post('/post', { username: 'banana' })
    .reply(200, { post: 'ok' })

  const client = restify.createJsonClient({
    url: 'https://example.test',
  })

  client.post('/post', { username: 'banana' }, function(err, req, res, obj) {
    t.equal(obj.post, 'ok')
    t.end()
    scope.done()
  })
})

test('handles 404 with restify JsonClient', t => {
  const scope = nock('https://example.test')
    .put('/404')
    .reply(404)

  const client = restify.createJsonClient({
    url: 'https://example.test',
  })

  client.put('/404', function(err, req, res, obj) {
    t.equal(res.statusCode, 404)
    t.end()
    scope.done()
  })
})

test('handles 500 with restify JsonClient', t => {
  const scope = nock('https://example.test')
    .delete('/500')
    .reply(500)

  const client = restify.createJsonClient({
    url: 'https://example.test',
  })

  client.del('/500', function(err, req, res, obj) {
    t.equal(res.statusCode, 500)
    t.end()
    scope.done()
  })
})

test('test request timeout option', t => {
  nock('http://example.com')
    .get('/test')
    .reply(200, JSON.stringify({ foo: 'bar' }))

  const options = {
    url: 'http://example.com/test',
    method: 'GET',
    timeout: 2000,
  }

  mikealRequest(options, function(err, res, body) {
    t.strictEqual(err, null)
    t.equal(body, '{"foo":"bar"}')
    t.end()
  })
})

test('done fails when specified request header is missing', t => {
  nock('http://example.test', {
    reqheaders: {
      'X-App-Token': 'apptoken',
      'X-Auth-Token': 'apptoken',
    },
  })
    .post('/resource')
    .reply(200, { status: 'ok' })

  const d = domain.create()

  d.run(function() {
    mikealRequest({
      method: 'POST',
      uri: 'http://example.test/resource',
      headers: {
        'X-App-Token': 'apptoken',
      },
    })
  })

  d.once('error', function(err) {
    t.ok(err.message.match(/No match/))
    t.end()
  })
})

test('matches request header with regular expression', t => {
  nock('http://example.test', {
    reqheaders: {
      'X-My-Super-Power': /.+/,
    },
  })
    .post('/superpowers')
    .reply(200, { status: 'ok' })

  mikealRequest(
    {
      method: 'POST',
      uri: 'http://example.test/superpowers',
      headers: {
        'X-My-Super-Power': 'mullet growing',
      },
    },
    function(err, res, body) {
      t.strictEqual(err, null)
      t.equal(body, '{"status":"ok"}')
      t.end()
    }
  )
})

test('request header satisfies the header function', t => {
  nock('http://example.test', {
    reqheaders: {
      'X-My-Super-Power': function(value) {
        return value === 'mullet growing'
      },
    },
  })
    .post('/superpowers')
    .reply(200, { status: 'ok' })

  mikealRequest(
    {
      method: 'POST',
      uri: 'http://example.test/superpowers',
      headers: {
        'X-My-Super-Power': 'mullet growing',
      },
    },
    function(err, res, body) {
      t.strictEqual(err, null)
      t.equal(body, '{"status":"ok"}')
      t.end()
    }
  )
})

test("done fails when specified request header doesn't match regular expression", t => {
  nock('http://example.test', {
    reqheaders: {
      'X-My-Super-Power': /Mullet.+/,
    },
  })
    .post('/resource')
    .reply(200, { status: 'ok' })

  const d = domain.create()

  d.run(function() {
    mikealRequest({
      method: 'POST',
      uri: 'http://example.test/superpowers',
      headers: {
        'X-My-Super-Power': 'mullet growing',
      },
    })
  })

  d.once('error', function(err) {
    t.ok(err.message.match(/No match/))
    t.end()
  })
})

test("done fails when specified request header doesn't satisfy the header function", t => {
  nock('http://example.test', {
    reqheaders: {
      'X-My-Super-Power': function(value) {
        return value === 'Mullet Growing'
      },
    },
  })
    .post('/resource')
    .reply(200, { status: 'ok' })

  const d = domain.create()

  d.run(function() {
    mikealRequest({
      method: 'POST',
      uri: 'http://example.test/superpowers',
      headers: {
        'X-My-Super-Power': 'mullet growing',
      },
    })
  })

  d.once('error', function(err) {
    t.ok(err.message.match(/No match/))
    t.end()
  })
})

test('done does not fail when specified request header is not missing', t => {
  nock('http://example.test', {
    reqheaders: {
      'X-App-Token': 'apptoken',
      'X-Auth-Token': 'apptoken',
    },
  })
    .post('/resource')
    .reply(200, { status: 'ok' })

  mikealRequest(
    {
      method: 'POST',
      uri: 'http://example.test/resource',
      headers: {
        'X-App-Token': 'apptoken',
        'X-Auth-Token': 'apptoken',
      },
    },
    function(err, res, body) {
      t.type(err, 'null')
      t.equal(res.statusCode, 200)
      t.end()
    }
  )
})

test('done fails when specified bad request header is present', t => {
  nock('http://example.test', {
    badheaders: ['cookie'],
  })
    .post('/resource')
    .reply(200, { status: 'ok' })

  const d = domain.create()

  d.run(function() {
    mikealRequest({
      method: 'POST',
      uri: 'http://example.test/resource',
      headers: {
        Cookie: 'cookie',
      },
    })
  })

  d.once('error', function(err) {
    t.ok(err.message.match(/No match/))
    t.end()
  })
})

test('get correct filtering with scope and request headers filtering', t => {
  const responseText = 'OK!'
  const responseHeaders = { 'Content-Type': 'text/plain' }
  const requestHeaders = { host: 'a.subdomain.of.google.com' }

  const scope = nock('http://a.subdomain.of.google.com', {
    filteringScope: function(scope) {
      return /^http:\/\/.*\.google\.com/.test(scope)
    },
  })
    .get('/somepath')
    .reply(200, responseText, responseHeaders)

  let dataCalled = false
  const host = 'some.other.subdomain.of.google.com'
  const req = http.get(
    {
      host,
      method: 'GET',
      path: '/somepath',
      port: 80,
    },
    function(res) {
      res.on('data', function(data) {
        dataCalled = true
        t.equal(data.toString(), responseText)
      })
      res.on('end', function() {
        t.true(dataCalled)
        scope.done()
        t.end()
      })
    }
  )

  t.equivalent(req._headers, { host: requestHeaders.host })
})

test('mocking succeeds even when mocked and specified request header names have different cases', t => {
  nock('http://example.test', {
    reqheaders: {
      'x-app-token': 'apptoken',
      'x-auth-token': 'apptoken',
    },
  })
    .post('/resource')
    .reply(200, { status: 'ok' })

  mikealRequest(
    {
      method: 'POST',
      uri: 'http://example.test/resource',
      headers: {
        'X-App-TOKEN': 'apptoken',
        'X-Auth-TOKEN': 'apptoken',
      },
    },
    function(err, res, body) {
      t.type(err, 'null')
      t.equal(res.statusCode, 200)
      t.end()
    }
  )
})

// https://github.com/nock/nock/issues/966
test('mocking succeeds when mocked and specified request headers have falsy values', t => {
  nock('http://example.test', {
    reqheaders: {
      'x-foo': 0,
    },
  })
    .post('/resource')
    .reply(200, { status: 'ok' })

  mikealRequest(
    {
      method: 'POST',
      uri: 'http://example.test/resource',
      headers: {
        'X-Foo': 0,
      },
    },
    function(err, res, body) {
      t.error(err)
      t.equal(res.statusCode, 200)
      t.end()
    }
  )
})

test('mocking succeeds even when host request header is not specified', t => {
  nock('http://example.test')
    .post('/resource')
    .reply(200, { status: 'ok' })

  mikealRequest(
    {
      method: 'POST',
      uri: 'http://example.test/resource',
      headers: {
        'X-App-TOKEN': 'apptoken',
        'X-Auth-TOKEN': 'apptoken',
      },
    },
    function(err, res, body) {
      t.type(err, 'null')
      t.equal(res.statusCode, 200)
      t.end()
    }
  )
})

// https://github.com/nock/nock/issues/158
test('mikeal/request with strictSSL: true', t => {
  nock('https://example.test')
    .post('/what')
    .reply(200, { status: 'ok' })

  mikealRequest(
    {
      method: 'POST',
      uri: 'https://example.test/what',
      strictSSL: true,
    },
    function(err, res, body) {
      t.type(err, 'null')
      t.equal(res && res.statusCode, 200)
      t.end()
    }
  )
})

test('.setNoDelay', t => {
  nock('http://example.test')
    .get('/yay')
    .reply(200, 'Hi')

  const req = http.request(
    {
      host: 'example.test',
      path: '/yay',
      port: 80,
    },
    function(res) {
      t.equal(res.statusCode, 200)
      res.on('end', t.end.bind(t))
      // Streams start in 'paused' mode and must be started.
      // See https://nodejs.org/api/stream.html#stream_class_stream_readable
      res.resume()
    }
  )

  req.setNoDelay(true)

  req.end()
})

test('match basic authentication header', t => {
  const username = 'testuser'
  const password = 'testpassword'
  const authString = `${username}:${password}`

  const expectedAuthHeader = `Basic ${Buffer.from(authString).toString(
    'base64'
  )}`

  const scope = nock('http://example.test')
    .get('/')
    .matchHeader('Authorization', val => val === expectedAuthHeader)
    .reply(200, 'Hello World!')

  http.get(
    {
      host: 'example.test',
      path: '/',
      port: 80,
      auth: authString,
    },
    function(res) {
      res.setEncoding('utf8')
      t.equal(res.statusCode, 200)

      res.on('data', function(data) {
        t.equal(data, 'Hello World!')
      })

      res.on('end', function() {
        scope.done()
        t.end()
      })
    }
  )
})

test('request emits socket', t => {
  nock('http://example.test')
    .get('/')
    .reply(200, 'hey')

  const req = http.get('http://example.test')
  req.once('socket', function(socket) {
    t.equal(this, req)
    t.type(socket, Object)
    t.type(socket.getPeerCertificate(), 'string')
    t.end()
  })
})

test('socket emits connect and secureConnect', t => {
  t.plan(3)

  nock('http://example.test')
    .post('/')
    .reply(200, 'hey')

  const req = http.request({
    host: 'example.test',
    path: '/',
    method: 'POST',
  })

  req.on('socket', function(socket) {
    socket.once('connect', function() {
      req.end()
      t.ok(true)
    })
    socket.once('secureConnect', function() {
      t.ok(true)
    })
  })

  req.once('response', function(res) {
    res.setEncoding('utf8')
    res.on('data', function(d) {
      t.equal(d, 'hey')
    })
  })
})

test('socket setKeepAlive', t => {
  nock('http://example.test')
    .get('/')
    .reply(200, 'hey')

  const req = http.get('http://example.test')
  req.once('socket', function(socket) {
    socket.setKeepAlive(true)
    t.end()
  })
})

test('abort destroys socket', t => {
  nock('http://example.test')
    .get('/')
    .reply(200, 'hey')

  const req = http.get('http://example.test')
  req.once('error', function() {
    // ignore
  })
  req.once('socket', function(socket) {
    req.abort()
    t.ok(socket.destroyed)
    t.end()
  })
})

test('hyperquest works', t => {
  nock('http://example.test')
    .get('/somepath')
    .reply(200, 'Yay hyperquest!')

  const req = hyperquest('http://example.test/somepath')
  let reply = ''
  req.on('data', function(d) {
    reply += d
  })
  req.once('end', function() {
    t.equals(reply, 'Yay hyperquest!')
    t.end()
  })
})

test('match domain using regexp', t => {
  nock(/regexexample\.test/)
    .get('/resources')
    .reply(200, 'Match regex')

  mikealRequest.get('http://regexexample.test/resources', function(
    err,
    res,
    body
  ) {
    t.type(err, 'null')
    t.equal(res.statusCode, 200)
    t.equal(body, 'Match regex')

    t.end()
  })
})

test('match domain using regexp with path as callback (issue-1137)', t => {
  nock.cleanAll()
  nock(/.*/)
    .get(() => true)
    .reply(200, 'Match regex')

  mikealRequest.get('http://example.test/resources', function(err, res, body) {
    t.type(err, 'null')
    t.equal(res.statusCode, 200)
    t.equal(body, 'Match regex')
    t.end()
  })
})

test('match multiple interceptors with regexp domain (issue-508)', t => {
  nock.cleanAll()
  nock(/chainregex/)
    .get('/')
    .reply(200, 'Match regex')
    .get('/')
    .reply(500, 'Match second intercept')

  mikealRequest.get('http://chainregex.test', function(err, res, body) {
    t.type(err, 'null')
    t.equal(res.statusCode, 200)
    t.equal(body, 'Match regex')

    mikealRequest.get('http://chainregex.test', function(err, res, body) {
      t.type(err, 'null')
      t.equal(res.statusCode, 500)
      t.equal(body, 'Match second intercept')

      t.end()
    })
  })
})

test('match domain using intercept callback', t => {
  const validUrl = ['/cats', '/dogs']

  nock('http://example.test')
    .get(function(uri) {
      return validUrl.indexOf(uri) >= 0
    })
    .reply(200, 'Match intercept')
    .get('/cats')
    .reply(200, 'Match intercept 2')

  mikealRequest.get('http://example.test/cats', function(err, res, body) {
    t.type(err, 'null')
    t.equal(res.statusCode, 200)
    t.equal(body, 'Match intercept')

    // This one should match the second .get()
    mikealRequest.get('http://example.test/cats', function(err, res, body) {
      t.type(err, 'null')
      t.equal(res.statusCode, 200)
      t.equal(body, 'Match intercept 2')
      t.end()
    })
  })
})

test('match path using regexp', t => {
  nock('http://example.test')
    .get(/regex$/)
    .reply(200, 'Match regex')

  mikealRequest.get('http://example.test/resources/regex', function(
    err,
    res,
    body
  ) {
    t.type(err, 'null')
    t.equal(res.statusCode, 200)
    t.equal(body, 'Match regex')
    t.end()
  })
})

test('match path using function', t => {
  const path = '/match/uri/function'
  const options = {
    hostname: 'example.test',
    path,
  }
  const uriFunction = function(uri) {
    return uri === path
  }

  nock(`http://${options.hostname}`)
    .delete(uriFunction)
    .reply(200, 'Match DELETE')
    .get(uriFunction)
    .reply(200, 'Match GET')
    .head(uriFunction)
    .reply(200, 'Match HEAD')
    .merge(uriFunction)
    .reply(200, 'Match MERGE')
    .options(uriFunction)
    .reply(200, 'Match OPTIONS')
    .patch(uriFunction)
    .reply(200, 'Match PATCH')
    .post(uriFunction)
    .reply(200, 'Match POST')
    .put(uriFunction)
    .reply(200, 'Match PUT')

  options.method = 'POST'
  http
    .request(options, function(res) {
      res.setEncoding('utf8')
      t.equal(res.statusCode, 200)
      let body = ''
      res.on('data', function(data) {
        body += data
      })
      res.on('end', function() {
        t.equal(body, `Match ${options.method}`)

        options.method = 'GET'
        http
          .request(options, function(res) {
            res.setEncoding('utf8')
            t.equal(res.statusCode, 200)
            let body = ''
            res.on('data', function(data) {
              body += data
            })
            res.on('end', function() {
              t.equal(body, `Match ${options.method}`)

              options.method = 'OPTIONS'
              options.path = '/no/match'
              http
                .request(options)
                .on('error', e => {
                  t.similar(e.toString(), /Error: Nock: No match for request/)
                  t.end()
                })
                .end()
            })
          })
          .end()
      })
    })
    .end()
})

test('isDone() must consider repeated responses', t => {
  const scope = nock('http://example.test')
    .get('/')
    .times(2)
    .reply(204)

  function makeRequest(callback) {
    const req = http.request(
      {
        host: 'example.test',
        path: '/',
        port: 80,
      },
      function(res) {
        t.equal(res.statusCode, 204)
        res.on('end', callback)
        // Streams start in 'paused' mode and must be started.
        // See https://nodejs.org/api/stream.html#stream_class_stream_readable
        res.resume()
      }
    )
    req.end()
  }

  t.notOk(scope.isDone(), 'should not be done before all requests')
  makeRequest(function() {
    t.notOk(scope.isDone(), 'should not yet be done after the first request')
    makeRequest(function() {
      t.ok(scope.isDone(), 'should be done after the two requests are made')
      scope.done()
      t.end()
    })
  })
})

test('you must setup an interceptor for each request', t => {
  const scope = nock('http://example.test')
    .get('/hey')
    .reply(200, 'First match')

  mikealRequest.get('http://example.test/hey', function(error, res, body) {
    t.equal(res.statusCode, 200)
    t.equal(body, 'First match', 'should match first request response body')

    mikealRequest.get('http://example.test/hey', function(error, res, body) {
      t.equal(
        error && error.toString(),
        `Error: Nock: No match for request ${JSON.stringify(
          {
            method: 'GET',
            url: 'http://example.test/hey',
            headers: { host: 'example.test' },
          },
          null,
          2
        )}`
      )
      scope.done()
      t.end()
    })
  })
})

test('replyWithError returns an error on request', t => {
  const scope = nock('http://example.test')
    .post('/echo')
    .replyWithError('Service not found')

  const req = http.request({
    host: 'example.test',
    method: 'POST',
    path: '/echo',
    port: 80,
  })

  // An error should have have been raised
  req.on('error', function(e) {
    scope.done()
    t.equal(e.message, 'Service not found')
    t.end()
  })

  req.end()
})

test('replyWithError allows json response', t => {
  const scope = nock('http://example.test')
    .post('/echo')
    .replyWithError({ message: 'Service not found', code: 'test' })

  const req = http.request({
    host: 'example.test',
    method: 'POST',
    path: '/echo',
    port: 80,
  })

  // An error should have have been raised
  req.on('error', function(e) {
    scope.done()
    t.equal(e.message, 'Service not found')
    t.equal(e.code, 'test')
    t.end()
  })

  req.end()
})

test('no content type provided', t => {
  const scope = nock('http://example.test')
    .replyContentLength()
    .post('/httppost', function() {
      return true
    })
    .reply(401, '')

  http
    .request(
      {
        host: 'example.test',
        path: '/httppost',
        method: 'POST',
        headers: {},
      },
      function(res) {
        res.on('data', function() {})
        res.once('end', function() {
          scope.done()
          t.ok(true)
          t.end()
        })
      }
    )
    .end('WHAA')
})

// https://github.com/nock/nock/issues/835
test('match domain and path using regexp', t => {
  nock.cleanAll()
  const imgResponse = 'Matched Images Page'

  const scope = nock(/example/)
    .get(/img/)
    .reply(200, imgResponse)

  mikealRequest.get('http://example.test/imghp?hl=en', function(
    err,
    res,
    body
  ) {
    scope.done()
    t.type(err, 'null')
    t.equal(res.statusCode, 200)
    t.equal(body, imgResponse)
    t.end()
  })
})

test('multiple interceptors override headers from unrelated request', t => {
  nock.cleanAll()

  nock.define([
    {
      scope: 'https://example.test:443',
      method: 'get',
      path: '/bar',
      reqheaders: {
        'x-foo': 'bar',
      },
      status: 200,
      response: {},
    },
    {
      scope: 'https://example.test:443',
      method: 'get',
      path: '/baz',
      reqheaders: {
        'x-foo': 'baz',
      },
      status: 200,
      response: {},
    },
  ])

  mikealRequest(
    {
      url: 'https://example.test/bar',
      headers: {
        'x-foo': 'bar',
      },
    },
    function(err, res, body) {
      t.error(err)
      t.equal(res.statusCode, 200)

      mikealRequest.get(
        {
          url: 'https://example.test/baz',
          headers: {
            'x-foo': 'baz',
          },
        },
        function(err, res, body) {
          t.error(err)
          t.equal(res.statusCode, 200)
          t.end()
        }
      )
    }
  )
})

// https://github.com/nock/nock/issues/1003
test('correctly parse request without specified path', t => {
  nock.cleanAll()

  const scope1 = nock('https://example.test')
    .get('')
    .reply(200)

  https
    .request({ hostname: 'example.test' }, function(res) {
      t.equal(res.statusCode, 200)
      res.on('data', function() {})
      res.on('end', function() {
        scope1.done()
        t.end()
      })
    })
    .end()
})

test('data is sent with flushHeaders', t => {
  nock.cleanAll()

  const scope1 = nock('https://example.test')
    .get('')
    .reply(200, 'this is data')

  https
    .request({ hostname: 'example.test' }, function(res) {
      t.equal(res.statusCode, 200)
      res.on('data', function(data) {
        t.equal(data.toString(), 'this is data')
      })
      res.on('end', function() {
        scope1.done()
        t.end()
      })
    })
    .flushHeaders()
})

test('should log matching', async t => {
  const messages = []

  const scope = nock('http://example.test')
    .get('/')
    .reply(200, 'Hello, World!')
    .log(message => messages.push(message))

  await got('http://example.test/')

  t.deepEqual(messages, [
    'matching http://example.test:80/ to GET http://example.test:80/: true',
  ])

  scope.done()
})

test('teardown', t => {
  let leaks = Object.keys(global).splice(globalCount, Number.MAX_VALUE)

  leaks = leaks.filter(function(key) {
    return acceptableLeaks.indexOf(key) == -1
  })

  t.deepEqual(leaks, [], 'No leaks')
  t.end()
})<|MERGE_RESOLUTION|>--- conflicted
+++ resolved
@@ -2029,8 +2029,6 @@
   let callbackCalled = false
   const req = http.request(
     {
-<<<<<<< HEAD
-=======
       uri: 'http://example.test',
       method: 'GET',
       timeout: 500,
@@ -2379,7 +2377,6 @@
   let callbackCalled = false
   const req = http.request(
     {
->>>>>>> 8493b806
       host: 'example.test',
       method: 'POST',
       path: '/',
