
var fs      = require('fs');
var nock    = require('../.');
var http    = require('http');
var https   = require('https');
var util    = require('util');
var events  = require('events');
var stream  = require('stream');
var test    = require('tap').test;
var mikealRequest = require('request');
var superagent = require('superagent');
var _       = require('lodash');
var needle  = require("needle");
var restify = require('restify');
var domain  = require('domain');

test("double activation throws exception", function(t) {
  nock.restore();
  t.false(nock.isActive());
  try {
    nock.activate();
    t.true(nock.isActive());
    nock.activate();
    //  This line should never be reached.
    t.false(true);
  } catch(e) {
    t.equal(e.toString(), 'Error: Nock already active');
  }
  t.true(nock.isActive());
  t.end();
});

test("allow override works (2)", function(t) {
  var scope =
  nock("https://httpbin.org",{allowUnmocked: true}).
    post("/post").
    reply(200,"99problems");

  var options = {
    method: "POST",
    uri: "https://httpbin.org/post",
    json: {
      some: "data"
    }
  };

  mikealRequest(options, function(err, resp, body) {
    scope.done();
    t.end();
    return console.log(resp.statusCode, body);
  });
});

test("get gets mocked", function(t) {
  var dataCalled = false

  var scope = nock('http://www.google.com')
    .get('/')
    .reply(200, "Hello World!");

  var req = http.request({
      host: "www.google.com"
    , path: '/'
    , port: 80
  }, function(res) {

    t.equal(res.statusCode, 200);
    res.on('end', function() {
      t.ok(dataCalled);
      scope.done();
      t.end();
    });
    res.on('data', function(data) {
      dataCalled = true;
      t.ok(data instanceof Buffer, "data should be buffer");
      t.equal(data.toString(), "Hello World!", "response should match");
    });

  });

  req.end();
});

test("not mocked should work in http", function(t) {
  var dataCalled = false;

  var req = http.request({
      host: "www.amazon.com"
    , path: '/'
    , port: 80
  }, function(res) {

    t.equal(res.statusCode, 200);
    res.on('end', function() {
      var doneFails = false;

      t.ok(dataCalled);
      try {
        scope.done();
      } catch(err) {
        doneFails = true;
      }
      t.ok(doneFails);
      t.end();
    });

    res.on('data', function(data) {
      dataCalled = true;
    });

  });

  req.on('error', function(err) {
    if (err.code !== 'ECONNREFUSED') {
      throw err;
    }
    t.end();
  });

  req.end();
});

test("post", function(t) {
  var dataCalled = false;

  var scope = nock('http://www.google.com')
     .post('/form')
     .reply(201, "OK!");

   var req = http.request({
       host: "www.google.com"
     , method: 'POST'
     , path: '/form'
     , port: 80
   }, function(res) {

     t.equal(res.statusCode, 201);
     res.on('end', function() {
       t.ok(dataCalled);
       scope.done();
       t.end();
     });
     res.on('data', function(data) {
       dataCalled = true;
       t.ok(data instanceof Buffer, "data should be buffer");
       t.equal(data.toString(), "OK!", "response should match");
     });

   });

   req.end();
});



test("post with empty response body", function(t) {
  var scope = nock('http://www.google.com')
     .post('/form')
     .reply(200);

   var req = http.request({
       host: "www.google.com"
     , method: 'POST'
     , path: '/form'
     , port: 80
   }, function(res) {

     t.equal(res.statusCode, 200);
     res.on('end', function() {
       scope.done();
       t.end();
     });
     res.on('data', function(data) {
       t.fail("No body should be returned")
     });

   });
   req.end();
});

test("post, lowercase", function(t) {
  var dataCalled = false;

  var scope = nock('http://www.google.com')
     .post('/form')
     .reply(200, "OK!");

   var req = http.request({
       host: "www.google.com"
     , method: 'post'
     , method: 'POST'
     , path: '/form'
     , port: 80
   }, function(res) {

     t.equal(res.statusCode, 200);
     res.on('end', function() {
       t.notOk(dataCalled);
       scope.done();
       t.end();
     });
     res.on('data', function(data) {
       dataCalled = true;
       t.end();
     });
   });

   req.end();
});

test("get with reply callback", function(t) {
  var scope = nock('http://www.google.com')
     .get('/')
     .reply(200, function() {
        return 'OK!';
     });

  var req = http.request({
     host: "www.google.com"
    , path: '/'
    , port: 80
  }, function(res) {
    res.on('end', function() {
      scope.done();
      t.end();
    });
    res.on('data', function(data) {
      t.equal(data.toString(), 'OK!', 'response should match');
    });
  });

  req.end();
});

test("get to different subdomain with reply callback and filtering scope", function(t) {
  //  We scope for www.google.com but through scope filtering we
  //  will accept any <subdomain>.google.com
  var scope = nock('http://www.google.com', {
      filteringScope: function(scope) {
        return /^http:\/\/.*\.google\.com/.test(scope);
      }
    })
    .get('/')
    .reply(200, function() {
      return 'OK!';
    });

  var req = http.request({
     host: "any-subdomain-will-do.google.com"
    , path: '/'
    , port: 80
  }, function(res) {
    res.on('end', function() {
      scope.done();
      t.end();
    });
    res.on('data', function(data) {
      t.equal(data.toString(), 'OK!', 'response should match');
    });
  });

  req.end();
});

test("get with reply callback returning object", function(t) {
  var scope = nock('http://www.googlezzzz.com')
     .get('/')
     .reply(200, function() {
        return { message: 'OK!' };
     });

  var req = http.request({
     host: "www.googlezzzz.com"
    , path: '/'
    , port: 80
  }, function(res) {
    res.on('end', function() {
      scope.done();
      t.end();
    });
    res.on('data', function(data) {
      t.equal(data.toString(), JSON.stringify({ message: 'OK!' }), 'response should match');
    });
  });

  req.end();
});

test("post with reply callback, uri, and request body", function(t) {
  var input = 'key=val';

  var scope = nock('http://www.google.com')
     .post('/echo', input)
     .reply(200, function(uri, body) {
        return ['OK', uri, body].join(' ');
     });

  var req = http.request({
     host: "www.google.com"
    , method: 'POST'
    , path: '/echo'
    , port: 80
  }, function(res) {
    res.on('end', function() {
      scope.done();
      t.end();
    });
    res.on('data', function(data) {
      t.equal(data.toString(), 'OK /echo key=val' , 'response should match');
    });
  });

  req.write(input);
  req.end();
});

test("reply with callback and filtered path and body", function(t) {
  var noPrematureExecution = false;

  var scope = nock('http://www.realcallback.com')
     .filteringPath(/.*/, '*')
     .filteringRequestBody(/.*/, '*')
     .post('*', '*')
     .reply(200,  function(uri, body) {
         t.assert(noPrematureExecution);
         return ['OK', uri, body].join(' ');
      });

  var req = http.request({
     host: "www.realcallback.com"
    , method: 'POST'
    , path: '/original/path'
    , port: 80
  }, function(res) {
   t.equal(res.statusCode, 200);
   res.on('end', function() {
     scope.done();
     t.end();
   });
   res.on('data', function(data) {
     t.equal(data.toString(), 'OK /original/path original=body' , 'response should match');
   });
  });

  noPrematureExecution = true;
  req.end('original=body');
});

test("isDone", function(t) {
  var scope = nock('http://www.google.com')
    .get('/')
    .reply(200, "Hello World!");

  t.notOk(scope.isDone(), "not done when a request is outstanding");

  var req = http.request({
      host: "www.google.com"
    , path: '/'
    , port: 80
  }, function(res) {
    t.equal(res.statusCode, 200);
    res.on('end', function() {
      t.ok(scope.isDone(), "done after request is made");
      scope.done();
      t.end();
    });
  });

  req.end();
});

test("requireDone", function(t) {
  var scope = nock('http://www.google.com')
    .get('/', false, { requireDone: false })
    .reply(200, "Hello World!");

  t.ok(scope.isDone(), "done when a requireDone is set to false");

  scope.get('/', false, { requireDone: true})
       .reply(200, "Hello World!");

  t.notOk(scope.isDone(), "not done when a requireDone is explicitly set to true");

  nock.cleanAll()
  t.end();
});

test("request headers exposed", function(t) {

  var scope = nock('http://www.headdy.com')
     .get('/')
     .reply(200, "Hello World!", {'X-My-Headers': 'My Header value'});

  var req = http.get({
     host: "www.headdy.com"
    , method: 'GET'
    , path: '/'
    , port: 80
    , headers: {'X-My-Headers': 'My custom Header value'}
  }, function(res) {
    res.on('end', function() {
      scope.done();
      t.end();
    });
  });

  t.equivalent(req._headers, {'x-my-headers': 'My custom Header value', 'host': 'www.headdy.com'});
});

test("headers work", function(t) {

  var scope = nock('http://www.headdy.com')
     .get('/')
     .reply(200, "Hello World!", {'X-My-Headers': 'My Header value'});

  var req = http.request({
     host: "www.headdy.com"
    , method: 'GET'
    , path: '/'
    , port: 80
  }, function(res) {
   t.equal(res.statusCode, 200);
   res.on('end', function() {
     t.equivalent(res.headers, {'x-my-headers': 'My Header value'});
     scope.done();
     t.end();
   });
  });

  req.end();

});

test("match headers", function(t) {
  var scope = nock('http://www.headdy.com')
     .get('/')
     .matchHeader('x-my-headers', 'My custom Header value')
     .reply(200, "Hello World!");

  http.get({
     host: "www.headdy.com"
    , method: 'GET'
    , path: '/'
    , port: 80
    , headers: {'X-My-Headers': 'My custom Header value'}
  }, function(res) {
    res.setEncoding('utf8');
    t.equal(res.statusCode, 200);

    res.on('data', function(data) {
      t.equal(data, 'Hello World!');
    });

    res.on('end', function() {
      scope.done();
      t.end();
    });
  });

});

test("multiple match headers", function(t) {
  var scope = nock('http://www.headdy.com')
     .get('/')
     .matchHeader('x-my-headers', 'My custom Header value')
     .reply(200, "Hello World!")
     .get('/')
     .matchHeader('x-my-headers', 'other value')
     .reply(200, "Hello World other value!");

  http.get({
     host: "www.headdy.com"
    , method: 'GET'
    , path: '/'
    , port: 80
    , headers: {'X-My-Headers': 'other value'}
  }, function(res) {
    res.setEncoding('utf8');
    t.equal(res.statusCode, 200);

    res.on('data', function(data) {
      t.equal(data, 'Hello World other value!');
    });

    res.on('end', function() {
      http.get({
         host: "www.headdy.com"
        , method: 'GET'
        , path: '/'
        , port: 80
        , headers: {'X-My-Headers': 'My custom Header value'}
      }, function(res) {
        res.setEncoding('utf8');
        t.equal(res.statusCode, 200);

        res.on('data', function(data) {
          t.equal(data, 'Hello World!');
        });

        res.on('end', function() {
          scope.done();
          t.end();
        });
      });
    });
  });

});

test("match headers with regexp", function(t) {
  var scope = nock('http://www.headier.com')
     .get('/')
     .matchHeader('x-my-headers', /My He.d.r [0-9.]+/)
     .reply(200, "Hello World!");

  http.get({
     host: "www.headier.com"
    , method: 'GET'
    , path: '/'
    , port: 80
    , headers: {'X-My-Headers': 'My Header 1.0'}
  }, function(res) {
    res.setEncoding('utf8');
    t.equal(res.statusCode, 200);

    res.on('data', function(data) {
      t.equal(data, 'Hello World!');
    });

    res.on('end', function() {
      scope.done();
      t.end();
    });
  });

});

<<<<<<< HEAD
test("match headers on number with regexp", function(t) {
  var scope = nock('http://www.headier.com')
     .get('/')
     .matchHeader('x-my-headers', /\d+/)
=======
test("match headers with function", function(t) {
  var scope = nock('http://www.headier.com')
     .get('/')
     .matchHeader('x-my-headers', function (val) {
        return val > 123;
     })
>>>>>>> 68cbf77e
     .reply(200, "Hello World!");

  http.get({
     host: "www.headier.com"
    , method: 'GET'
    , path: '/'
    , port: 80
<<<<<<< HEAD
    , headers: {'X-My-Headers': 123}
=======
    , headers: {'X-My-Headers': 456}
>>>>>>> 68cbf77e
  }, function(res) {
    res.setEncoding('utf8');
    t.equal(res.statusCode, 200);

    res.on('data', function(data) {
      t.equal(data, 'Hello World!');
    });

    res.on('end', function() {
      scope.done();
      t.end();
    });
  });

});

test("match all headers", function(t) {
  var scope = nock('http://api.headdy.com')
     .matchHeader('accept', 'application/json')
     .get('/one')
     .reply(200, { hello: "world" })
     .get('/two')
     .reply(200, { a: 1, b: 2, c: 3 });

  var ended = 0;
  function callback() {
    ended += 1;
    if (ended === 2) {
      scope.done();
      t.end();
    }
  }

  http.get({
     host: "api.headdy.com"
    , path: '/one'
    , port: 80
    , headers: {'Accept': 'application/json'}
  }, function(res) {
    res.setEncoding('utf8');
    t.equal(res.statusCode, 200);

    res.on('data', function(data) {
      t.equal(data, '{"hello":"world"}');
    });

    res.on('end', callback);
  });

  http.get({
     host: "api.headdy.com"
    , path: '/two'
    , port: 80
    , headers: {'accept': 'application/json'}
  }, function(res) {
    res.setEncoding('utf8');
    t.equal(res.statusCode, 200);

    res.on('data', function(data) {
      t.equal(data, '{"a":1,"b":2,"c":3}');
    });

    res.on('end', callback);
  });

});

test("header manipulation", function(t) {
  var scope = nock('http://example.com')
                .get('/accounts')
                .reply(200, { accounts: [{ id: 1, name: 'Joe Blow' }] })
    , req;

  req = http.get({ host: 'example.com', path: '/accounts' }, function (res) {
    res.on('end', function () {
      scope.done();
      t.end();
    });
  });

  req.setHeader('X-Custom-Header', 'My Value');
  t.equal(req.getHeader('X-Custom-Header'), 'My Value', 'Custom header was not set');

  req.removeHeader('X-Custom-Header');
  t.notOk(req.getHeader('X-Custom-Header'), 'Custom header was not removed');

  req.end();
});

test("head", function(t) {
  var dataCalled = false;

  var scope = nock('http://www.google.com')
     .head('/form')
     .reply(201, "OK!");

   var req = http.request({
       host: "www.google.com"
     , method: 'HEAD'
     , path: '/form'
     , port: 80
   }, function(res) {

     t.equal(res.statusCode, 201);
     res.on('end', function() {
       scope.done();
       t.end();
     });
   });

   req.end();
});

test("body data is differentiating", function(t) {
  var doneCount = 0
    , scope = nock('http://www.boddydiff.com')
               .post('/', 'abc')
               .reply(200, "Hey 1")
               .post('/', 'def')
               .reply(200, "Hey 2");

   function done(t) {
     doneCount += 1;
     if (doneCount === 2) {
       scope.di
     }
     t.end();
   };


  t.test("A", function(t) {
    var req = http.request({
       host: "www.boddydiff.com"
      , method: 'POST'
      , path: '/'
      , port: 80
    }, function(res) {
       var dataCalled = false;
       t.equal(res.statusCode, 200);
       res.on('end', function() {
         t.ok(dataCalled);
         done(t);
       });
       res.on('data', function(data) {
         dataCalled = true;
         t.ok(data instanceof Buffer, "data should be buffer");
         t.equal(data.toString(), "Hey 1", "response should match");
       });
    });

    req.end('abc');
  });

  t.test("B", function(t) {
    var req = http.request({
       host: "www.boddydiff.com"
      , method: 'POST'
      , path: '/'
      , port: 80
    }, function(res) {
       var dataCalled = false;
       t.equal(res.statusCode, 200);
       res.on('end', function() {
         t.ok(dataCalled);
         done(t);
       });
       res.on('data', function(data) {
         dataCalled = true;
         t.ok(data instanceof Buffer, "data should be buffer");
         t.equal(data.toString(), "Hey 2", "response should match");
       });
    });

    req.end('def');
  });

});

test("chaining", function(t) {
  var repliedCount = 0;
  var scope = nock('http://www.spiffy.com')
     .get('/')
     .reply(200, "Hello World!")
     .post('/form')
     .reply(201, "OK!");

   function endOne(t) {
     repliedCount += 1;
     if (t === 2) {
       scope.done();
     }
     t.end();
   }

   t.test("post", function(t) {
     var dataCalled;
     var req = http.request({
         host: "www.spiffy.com"
       , method: 'POST'
       , path: '/form'
       , port: 80
     }, function(res) {

       t.equal(res.statusCode, 201);
       res.on('end', function() {
         t.ok(dataCalled);
         endOne(t);
       });
       res.on('data', function(data) {
         dataCalled = true;
         t.ok(data instanceof Buffer, "data should be buffer");
         t.equal(data.toString(), "OK!", "response should match");
       });

     });

     req.end();
   });

   t.test("get", function(t) {
     var dataCalled;
     var req = http.request({
         host: "www.spiffy.com"
       , method: 'GET'
       , path: '/'
       , port: 80
     }, function(res) {

       t.equal(res.statusCode, 200);
       res.on('end', function() {
         t.ok(dataCalled);
         scope.done();
         t.end();
       });
       res.on('data', function(data) {
         dataCalled = true;
         t.ok(data instanceof Buffer, "data should be buffer");
         t.equal(data.toString(), "Hello World!", "response should match");
       });

     });

     req.end();
   });
});

test("encoding", function(t) {
  var dataCalled = false

  var scope = nock('http://www.encoderz.com')
    .get('/')
    .reply(200, "Hello World!");

  var req = http.request({
      host: "www.encoderz.com"
    , path: '/'
    , port: 80
  }, function(res) {

    res.setEncoding('base64');

    t.equal(res.statusCode, 200);
    res.on('end', function() {
      t.ok(dataCalled);
      scope.done();
      t.end();
    });
    res.on('data', function(data) {
      dataCalled = true;
      t.type(data, 'string', "data should be string");
      t.equal(data, "SGVsbG8gV29ybGQh", "response should match base64 encoding");
    });

  });

  req.end();
});

test("reply with file", function(t) {
  var dataCalled = false

  var scope = nock('http://www.filereplier.com')
    .get('/')
    .replyWithFile(200, __dirname + '/../assets/reply_file_1.txt')
    .get('/test')
    .reply(200, 'Yay!');

  var req = http.request({
      host: "www.filereplier.com"
    , path: '/'
    , port: 80
  }, function(res) {

    t.equal(res.statusCode, 200);
    res.on('end', function() {
      t.ok(dataCalled);
      t.end();
    });
    res.on('data', function(data) {
      dataCalled = true;
      t.equal(data.toString(), "Hello from the file!", "response should match");
    });

  });

  req.end();

});

test("reply with file and pipe response", function(t) {
  var scope = nock('http://www.files.com')
    .get('/')
    .replyWithFile(200, __dirname + '/../assets/reply_file_1.txt')

  var req = http.get({
      host: "www.files.com"
    , path: '/'
    , port: 80
  }, function(res) {
    var str = '';
    var fakeStream = new(require('stream').Stream);
    fakeStream.writable = true;

    fakeStream.write = function(d) {
      str += d;
    };

    fakeStream.end = function() {
      t.equal(str, "Hello from the file!", "response should match");
      t.end();
    };

    res.pipe(fakeStream);
    res.setEncoding('utf8');
    t.equal(res.statusCode, 200);

  });

});

test("reply with file with mikeal/request", function(t) {
  var scope = nock('http://www.files.com')
    .get('/')
    .replyWithFile(200, __dirname + '/../assets/reply_file_1.txt')

  var options = { uri: 'http://www.files.com/', onResponse: true };
  mikealRequest('http://www.files.com/', function(err, res, body) {
    if (err) {
      throw err;
    }

    res.setEncoding('utf8');
    t.equal(res.statusCode, 200);

    t.equal(body, "Hello from the file!", "response should match");
    t.end();
  });

});

test("reply with JSON", function(t) {
  var dataCalled = false

  var scope = nock('http://www.jsonreplier.com')
    .get('/')
    .reply(200, {hello: "world"});

  var req = http.request({
      host: "www.jsonreplier.com"
    , path: '/'
    , port: 80
  }, function(res) {

    res.setEncoding('utf8');
    t.equal(res.statusCode, 200);
    t.equal(res.headers['content-type'], 'application/json');
    res.on('end', function() {
      t.ok(dataCalled);
      scope.done();
      t.end();
    });
    res.on('data', function(data) {
      dataCalled = true;
      t.equal(data.toString(), '{"hello":"world"}', "response should match");
    });

  });

  req.end();

});

test("filter path with function", function(t) {
  var scope = nock('http://www.filterurls.com')
     .filteringPath(function(path) {
        return '/?a=2&b=1';
      })
     .get('/?a=2&b=1')
     .reply(200, "Hello World!");

  var req = http.request({
     host: "www.filterurls.com"
    , method: 'GET'
    , path: '/?a=1&b=2'
    , port: 80
  }, function(res) {
   t.equal(res.statusCode, 200);
   res.on('end', function() {
     scope.done();
     t.end();
   });
  });

  req.end();
});

test("filter path with regexp", function(t) {
  var scope = nock('http://www.filterurlswithregexp.com')
     .filteringPath(/\d/g, '3')
     .get('/?a=3&b=3')
     .reply(200, "Hello World!");

  var req = http.request({
     host: "www.filterurlswithregexp.com"
    , method: 'GET'
    , path: '/?a=1&b=2'
    , port: 80
  }, function(res) {
   t.equal(res.statusCode, 200);
   res.on('end', function() {
     scope.done();
     t.end();
   });
  });

  req.end();
});

test("filter body with function", function(t) {
  var scope = nock('http://www.filterboddiez.com')
     .filteringRequestBody(function(body) {
       t.equal(body, 'mamma mia');
        return 'mamma tua';
      })
     .post('/', 'mamma tua')
     .reply(200, "Hello World!");

  var req = http.request({
     host: "www.filterboddiez.com"
    , method: 'POST'
    , path: '/'
    , port: 80
  }, function(res) {
   t.equal(res.statusCode, 200);
   res.on('end', function() {
     scope.done();
     t.end();
   });
  });

  req.end('mamma mia');
});

test("filter body with regexp", function(t) {
  var scope = nock('http://www.filterboddiezregexp.com')
     .filteringRequestBody(/mia/, 'nostra')
     .post('/', 'mamma nostra')
     .reply(200, "Hello World!");

  var req = http.request({
     host: "www.filterboddiezregexp.com"
    , method: 'POST'
    , path: '/'
    , port: 80
  }, function(res) {
   t.equal(res.statusCode, 200);
   res.on('end', function() {
     scope.done();
     t.end();
   });
  });

  req.end('mamma mia');
});

test("abort request", function(t) {
  var scope = nock('http://www.google.com')
    .get('/hey')
    .reply(200, 'nobody');

  var req = http.request({
    host: 'www.google.com'
   , path: '/hey'
  });

  req.on('response', function(res) {
    res.on('close', function(err) {
      t.equal(err.code, 'aborted');
      scope.done();
      t.end();
    });

    res.on('end', function() {
      t.true(false, 'this should never execute');
    });

    req.abort();
  });

  req.end();
});

test("pause response before data", function(t) {
  var scope = nock('http://www.mouse.com')
    .get('/pauser')
    .reply(200, 'nobody');

  var req = http.request({
    host: 'www.mouse.com'
   , path: '/pauser'
  });

  req.on('response', function(res) {
    res.pause();

    var waited = false;
    setTimeout(function() {
      waited = true;
      res.resume();
    }, 500);

    res.on('data', function(data) {
      t.true(waited);
    });

    res.on('end', function() {
      scope.done();
      t.end();
    });
  });

  req.end();
});

test("pause response after data", function(t) {
  var scope = nock('http://pauseme.com')
    .get('/')
    .reply(200, 'nobody');

  var req = http.get({
    host: 'pauseme.com'
   , path: '/'
  }, function(res) {
    var waited = false;
    setTimeout(function() {
      waited = true;
      res.resume();
    }, 500);

    res.on('data', function(data) {
      t.false(waited);
      res.pause();
    });

    res.on('end', function() {
      t.true(waited);
      scope.done();
      t.end();
    });
  });
});

test("response pipe", function(t) {
  var dest = (function() {
    function Constructor() {
      events.EventEmitter.call(this);

      this.buffer = new Buffer(0);
      this.writable = true;
    }

    util.inherits(Constructor, events.EventEmitter);

    Constructor.prototype.end = function() {
      this.emit('end');
    };

    Constructor.prototype.write = function(chunk) {
      var buf = new Buffer(this.buffer.length + chunk.length);

      this.buffer.copy(buf);
      chunk.copy(buf, this.buffer.length);

      this.buffer = buf;

      return true;
    };

    return new Constructor();
  })();

  var scope = nock('http://pauseme.com')
    .get('/')
    .reply(200, 'nobody');

  var req = http.get({
    host: 'pauseme.com'
   , path: '/'
  }, function(res) {
    dest.on('pipe', function() {
      t.pass('should emit "pipe" event')
    });

    dest.on('end', function() {
      scope.done();
      t.equal(dest.buffer.toString(), 'nobody');
      t.end();
    });

    res.pipe(dest);
  });
});

test("response pipe without implicit end", function(t) {
  var dest = (function() {
    function Constructor() {
      events.EventEmitter.call(this);

      this.buffer = new Buffer(0);
      this.writable = true;
    }

    util.inherits(Constructor, events.EventEmitter);

    Constructor.prototype.end = function() {
      this.emit('end');
    };

    Constructor.prototype.write = function(chunk) {
      var buf = new Buffer(this.buffer.length + chunk.length);

      this.buffer.copy(buf);
      chunk.copy(buf, this.buffer.length);

      this.buffer = buf;

      return true;
    };

    return new Constructor();
  })();

  var scope = nock('http://pauseme.com')
    .get('/')
    .reply(200, 'nobody');

  var req = http.get({
    host: 'pauseme.com'
   , path: '/'
  }, function(res) {
    dest.on('end', function() {
      t.fail('should not call end implicitly');
    });

    res.on('end', function() {
      scope.done();
      t.pass('should emit end event');
      t.end();
    });

    res.pipe(dest, {end: false});
  });
});

test("chaining API", function(t) {
  var scope = nock('http://chainchomp.com')
    .get('/one')
    .reply(200, 'first one')
    .get('/two')
    .reply(200, 'second one');

  http.get({
    host: 'chainchomp.com'
   , path: '/one'
  }, function(res) {
    res.setEncoding('utf8');
    t.equal(res.statusCode, 200, 'status should be ok');
    res.on('data', function(data) {
      t.equal(data, 'first one', 'should be equal to first reply');
    });

    res.on('end', function() {

      http.get({
        host: 'chainchomp.com'
       , path: '/two'
      }, function(res) {
        res.setEncoding('utf8');
        t.equal(res.statusCode, 200, 'status should be ok');
        res.on('data', function(data) {
          t.equal(data, 'second one', 'should be qual to second reply');
        });

        res.on('end', function() {
          scope.done();
          t.end();
        });
      });

    });
  });
});

test("same URI", function(t) {
  var scope = nock('http://sameurii.com')
    .get('/abc')
    .reply(200, 'first one')
    .get('/abc')
    .reply(200, 'second one');

  http.get({
    host: 'sameurii.com'
   , path: '/abc'
  }, function(res) {
    res.on('data', function(data) {
      res.setEncoding('utf8');
      t.equal(data.toString(), 'first one', 'should be qual to first reply');
      res.on('end', function() {
        http.get({
          host: 'sameurii.com'
         , path: '/abc'
        }, function(res) {
          res.setEncoding('utf8');
          res.on('data', function(data) {
            t.equal(data.toString(), 'second one', 'should be qual to second reply');
            res.on('end', function() {
              scope.done();
              t.end();
            });
          });
        });
      });
    });
  });
});

test("can use hostname instead of host", function(t) {
  var scope = nock('http://www.google.com')
    .get('/')
    .reply(200, "Hello World!");

  var req = http.request({
      hostname: "www.google.com"
    , path: '/'
  }, function(res) {

    t.equal(res.statusCode, 200);
    res.on('end', function() {
      scope.done();
      t.end();
    });
  });

  req.end();
});

test("can take a port", function(t) {
  var scope = nock('http://www.myserver.com:3333')
    .get('/')
    .reply(200, "Hello World!");

  var req = http.request({
      hostname: "www.myserver.com"
    , path: '/'
    , port: 3333
  }, function(res) {

    t.equal(res.statusCode, 200);
    res.on('end', function() {
      scope.done();
      t.end();
    });
  });

  req.end();
});

test("can use https", function(t) {
  var dataCalled = false

  var scope = nock('https://google.com')
    .get('/')
    .reply(200, "Hello World!");

  var req = https.request({
      host: "google.com"
    , path: '/'
  }, function(res) {
    t.equal(res.statusCode, 200);
    res.on('end', function() {
      t.ok(dataCalled, 'data event called');
      scope.done();
      t.end();
    });
    res.on('data', function(data) {
      dataCalled = true;
      t.ok(data instanceof Buffer, "data should be buffer");
      t.equal(data.toString(), "Hello World!", "response should match");
    });
  });

  req.end();
});

test("complaints if https route is missing", function(t) {
  var dataCalled = false

  var scope = nock('https://google.com')
    .get('/')
    .reply(200, "Hello World!");

  try {
    var req = https.request({
        host: "google.com"
      , path: '/abcdef892932'
    }, function(res) {
      throw new Error('should not come here!');
    }).end();
  } catch (err) {
    t.ok(err.message.match(/No match for request GET https:\/\/google.com\/abcdef892932/));
    t.end();
  }


});

test("can use ClientRequest using GET", function(t) {

  var dataCalled = false

  var scope = nock('http://www2.clientrequester.com')
    .get('/dsad')
    .reply(202, "HEHE!");

  var req = new http.ClientRequest({
      host: "www2.clientrequester.com"
    , path: '/dsad'
  });
  req.end();

  req.on('response', function(res) {
    t.equal(res.statusCode, 202);
    res.on('end', function() {
      t.ok(dataCalled, "data event was called");
      scope.done();
      t.end();
    });
    res.on('data', function(data) {
      dataCalled = true;
      t.ok(data instanceof Buffer, "data should be buffer");
      t.equal(data.toString(), "HEHE!", "response should match");
    });
  });

  req.end();
});

test("can use ClientRequest using POST", function(t) {

  var dataCalled = false

  var scope = nock('http://www2.clientrequester.com')
    .post('/posthere/please', 'heyhey this is the body')
    .reply(201, "DOOONE!");

  var req = new http.ClientRequest({
      host: "www2.clientrequester.com"
    , path: '/posthere/please'
    , method: 'POST'
  });
  req.write('heyhey this is the body');
  req.end();

  req.on('response', function(res) {
    t.equal(res.statusCode, 201);
    res.on('end', function() {
      t.ok(dataCalled, "data event was called");
      scope.done();
      t.end();
    });
    res.on('data', function(data) {
      dataCalled = true;
      t.ok(data instanceof Buffer, "data should be buffer");
      t.equal(data.toString(), "DOOONE!", "response should match");
    });
  });

  req.end();
});

test("same url matches twice", function(t) {
  var scope = nock('http://www.twicematcher.com')
     .get('/hey')
     .reply(200, "First match")
     .get('/hey')
     .reply(201, "Second match");

  var replied = 0;

  function callback() {
    replied += 1;
    if (replied == 2) {
      scope.done();
      t.end();
    }
  }

  http.get({
     host: "www.twicematcher.com"
    , path: '/hey'
  }, function(res) {
    t.equal(res.statusCode, 200);

    res.on('data', function(data) {
      t.equal(data.toString(), 'First match', 'should match first request response body');
    });

    res.on('end', callback);
  });

  http.get({
     host: "www.twicematcher.com"
    , path: '/hey'
  }, function(res) {
    t.equal(res.statusCode, 201);

    res.on('data', function(data) {
      t.equal(data.toString(), 'Second match', 'should match second request response body');
    });

    res.on('end', callback);
  });

});

test("scopes are independent", function(t) {
  var scope1 = nock('http://www34.google.com')
    .get('/')
    .reply(200, "Hello World!");
  var scope2 = nock('http://www34.google.com')
    .get('/')
    .reply(200, "Hello World!");

  var req = http.request({
      host: "www34.google.com"
    , path: '/'
    , port: 80
  }, function(res) {
    res.on('end', function() {
      t.ok(scope1.isDone());
      t.ok(! scope2.isDone()); // fails
      t.end();
    });
  });

  req.end();
});

test("two scopes with the same request are consumed", function(t) {
  var scope1 = nock('http://www36.google.com')
    .get('/')
    .reply(200, "Hello World!");

  var scope2 = nock('http://www36.google.com')
    .get('/')
    .reply(200, "Hello World!");

  var doneCount = 0;
  function done() {
    doneCount += 1;
    if (doneCount == 2) {
      t.end();
    }
  }

  for (var i = 0; i < 2; i += 1) {
    var req = http.request({
        host: "www36.google.com"
      , path: '/'
      , port: 80
    }, function(res) {
      res.on('end', done);
    });

    req.end();
  }
});

test("allow unmocked option works", function(t) {
  var scope = nock('http://www.google.com', {allowUnmocked: true})
    .get('/abc')
    .reply(200, 'Hey!')
    .get('/wont/get/here')
    .reply(200, 'Hi!');

  function secondIsDone() {
    t.ok(! scope.isDone());
    http.request({
        host: "www.google.com"
      , path: "/"
      , port: 80
      }, function(res) {
        res.destroy();
        t.assert(res.statusCode < 400 && res.statusCode >= 200, 'GET Google Home page');
        t.end();
      }
    ).end();
  }

  function firstIsDone() {
    t.ok(! scope.isDone());
    http.request({
        host: "www.google.com"
      , path: "/does/not/exist/dskjsakdj"
      , port: 80
      }, function(res) {
        t.assert(res.statusCode === 404, 'Google say it does not exist');
        res.on('data', function() {});
        res.on('end', secondIsDone);
      }
    ).end();
  }

  http.request({
      host: "www.google.com"
    , path: "/abc"
    , port: 80
    }, function(res) {
      res.on('end', firstIsDone);
    }
  ).end();
});

test("default reply headers work", function(t) {
  var scope = nock('http://default.reply.headers.com')
    .defaultReplyHeaders({'X-Powered-By': 'Meeee', 'X-Another-Header': 'Hey man!'})
    .get('/')
    .reply(200, '', {A: 'b'});

  function done(res) {
    t.deepEqual(res.headers, {'x-powered-by': 'Meeee', 'x-another-header': 'Hey man!', a: 'b'});
    t.end();
  }

  http.request({
      host: 'default.reply.headers.com'
    , path: '/'
  }, done).end();
});

test("JSON encoded replies set the content-type header", function(t) {
  var scope = nock('http://localhost')
    .get('/')
    .reply(200, {
      A: 'b'
    });

  function done(res) {
    scope.done();
    t.equal(res.statusCode, 200);
    t.equal(res.headers['content-type'], 'application/json');
    t.end();
  }

  http.request({
      host: 'localhost'
    , path: '/'
  }, done).end();
});


test("JSON encoded replies does not overwrite existing content-type header", function(t) {
  var scope = nock('http://localhost')
    .get('/')
    .reply(200, {
      A: 'b'
    }, {
      'Content-Type': 'unicorns'
    });

  function done(res) {
    scope.done();
    t.equal(res.statusCode, 200);
    t.equal(res.headers['content-type'], 'unicorns');
    t.end();
  }

  http.request({
      host: 'localhost'
    , path: '/'
  }, done).end();
});

test("blank response doesn't have content-type application/json attached to it", function(t) {
  var scope = nock('http://localhost')
    .get('/')
    .reply(200);

  function done(res) {
    t.equal(res.statusCode, 200);
    t.notEqual(res.headers['content-type'], "application/json");
    t.end();
  }

  http.request({
      host: 'localhost'
    , path: '/'
  }, done).end();
});

test('clean all works', function(t) {
  var scope = nock('http://amazon.com')
    .get('/nonexistent')
    .reply(200);

  var req = http.get({host: 'amazon.com', path: '/nonexistent'}, function(res) {
    t.assert(res.statusCode === 200, "should mock before cleanup");

    nock.cleanAll();

    var req = http.get({host: 'amazon.com', path: '/nonexistent'}, function(res) {
      res.destroy();
      t.assert(res.statusCode !== 200, "should clean up properly");
      t.end();
    }).on('error', function(err) {
      t.end();
    });
  });

});

test('username and password works', function(t) {
  var scope = nock('http://passwordyy.com')
    .get('/')
    .reply(200, "Welcome, username");

  http.request({
    hostname: 'passwordyy.com',
    auth: "username:password",
    path: '/'
  }, function(res) {
    scope.done();
    t.end();
  }).end();
});


test('works with mikeal/request and username and password', function(t) {
    var scope = nock('http://passwordyyyyy.com')
      .get('/abc')
      .reply(200, "Welcome, username");

  mikealRequest({uri: 'http://username:password@passwordyyyyy.com/abc', log:true}, function(err, res, body) {
    t.ok(! err, 'error');
    t.ok(scope.isDone());
    t.equal(body, "Welcome, username");
    t.end();
  });

});

test('different ports work works', function(t) {
  var scope = nock('http://abc.portyyyy.com:8081')
    .get('/pathhh')
    .reply(200, "Welcome, username");

  http.request({
    hostname: 'abc.portyyyy.com',
    port: 8081,
    path: '/pathhh'
  }, function(res) {
    scope.done();
    t.end();
  }).end();
});

test('different ports work work with Mikeal request', function(t) {
  var scope = nock('http://abc.portyyyy.com:8082')
    .get('/pathhh')
    .reply(200, "Welcome to Mikeal Request!");

  mikealRequest.get('http://abc.portyyyy.com:8082/pathhh', function(err, res, body) {
    t.ok(! err, 'no error');
    t.equal(body, 'Welcome to Mikeal Request!');
    t.ok(scope.isDone());
    t.end();
  });
});

test('explicitly specifiying port 80 works', function(t) {
  var scope = nock('http://abc.portyyyy.com:80')
    .get('/pathhh')
    .reply(200, "Welcome, username");

  http.request({
    hostname: 'abc.portyyyy.com',
    port: 80,
    path: '/pathhh'
  }, function(res) {
    scope.done();
    t.end();
  }).end();
});

test('post with object', function(t) {
  var scope = nock('http://uri')
    .post('/claim', {some_data: "something"})
    .reply(200);

  http.request({
    hostname: 'uri',
    port: 80,
    method: "POST",
    path: '/claim'
  }, function(res) {
    scope.done();
    t.end();
  }).end('{"some_data":"something"}');

});

test('accept string as request target', function(t) {
  var scope = nock('http://www.example.com')
    .get('/')
    .reply(200, "Hello World!");

  http.get('http://www.example.com', function(res) {
    t.equal(res.statusCode, 200);

    res.on('data', function(data) {
      dataCalled = true;
      t.ok(data instanceof Buffer, "data should be buffer");
      t.equal(data.toString(), "Hello World!", "response should match");
    });

    res.on('end', function() {
      t.ok(dataCalled);
      scope.done();
      t.end();
    });
  });
});

test('request has path', function(t) {
  var scope = nock('http://haspath.com')
    .get('/the/path/to/infinity')
    .reply(200);

  var req = http.request({
    hostname: 'haspath.com',
    port: 80,
    method: "GET",
    path: '/the/path/to/infinity'
  }, function(res) {
    scope.done();
    t.equal(req.path, '/the/path/to/infinity', 'should have req.path set to /the/path/to/infinity');
    t.end();
  });
  req.end();
});

test('persists interceptors', function(t) {
  var scope = nock('http://persisssists.con')
    .persist()
    .get('/')
    .reply(200, "Persisting all the way");

  http.get('http://persisssists.con/', function(res) {
    t.ok(! scope.isDone());
    http.get('http://persisssists.con/', function(res) {
      t.ok(! scope.isDone());
      t.end();
    }).end();
  }).end();
});

test("persist reply with file", function(t) {
  var dataCalled = false

  var scope = nock('http://www.filereplier.com')
    .persist()
    .get('/')
    .replyWithFile(200, __dirname + '/../assets/reply_file_1.txt')
    .get('/test')
    .reply(200, 'Yay!');

  for (var i=0; i < 2; i++) {
    var req = http.request({
        host: "www.filereplier.com"
      , path: '/'
      , port: 80
    }, function(res) {

      t.equal(res.statusCode, 200);
      res.on('end', function() {
        t.ok(dataCalled);
      });
      res.on('data', function(data) {
        dataCalled = true;
        t.equal(data.toString(), "Hello from the file!", "response should match");
      });

    });
    req.end();
  }
  t.end();

});

test('(re-)activate after restore', function(t) {
  var scope = nock('http://google.com')
    .get('/')
    .reply(200, 'Hello, World!');

  nock.restore();
  t.false(nock.isActive());

  http.get('http://google.com/', function(res) {
    res.resume();
    res.on('end', function() {
      t.ok(!scope.isDone());

      nock.activate();
      t.true(nock.isActive());
      http.get('http://google.com', function(res) {
        res.resume();
        res.on('end', function() {
          t.ok(scope.isDone());
          t.end();
        });
      }).end();
    });
  }).end();
});

test("allow unmocked option works with https", function(t) {
  t.plan(5)
  var scope = nock('https://www.google.com', {allowUnmocked: true})
    .get('/abc')
    .reply(200, 'Hey!')
    .get('/wont/get/here')
    .reply(200, 'Hi!');

  function secondIsDone() {
    t.ok(! scope.isDone());
    https.request({
        host: "www.google.com"
      , path: "/"
    }, function(res) {
      res.resume();
      t.ok(true, 'Google replied to /');
      res.destroy();
      t.assert(res.statusCode < 400 && res.statusCode >= 200, 'GET Google Home page');
    }).end();
  }

  function firstIsDone() {
    t.ok(! scope.isDone(), 'scope is not done');
    https.request({
        host: "www.google.com"
      , path: "/does/not/exist/dskjsakdj"
    }, function(res) {
      t.equal(404, res.statusCode, 'real google response status code');
      res.on('data', function() {});
      res.on('end', secondIsDone);
    }).end();
  }

  https.request({
      host: "www.google.com"
    , path: "/abc"
  }, function(res) {
    res.on('end', firstIsDone);
  }).end();
});


test('allow unmocked post with json data', function(t) {
  var scope = nock('https://httpbin.org', { allowUnmocked: true }).
    get("/abc").
    reply(200, "Hey!");

  var options = {
    method: 'POST',
    uri: 'https://httpbin.org/post',
    json: { some: 'data' }
  };

  mikealRequest(options, function(err, resp, body) {
    t.equal(200, resp.statusCode)
    t.end();
  });
});

test('allow unordered body with json encoding', function(t) {
  var scope =
  nock('http://wtfjs.org')
    .post('/like-wtf', {
      foo: 'bar',
      bar: 'foo'
    })
    .reply(200, 'Heyyyy!');

  mikealRequest({
    uri: 'http://wtfjs.org/like-wtf',
    method: 'POST',
    json: {
      bar: 'foo',
      foo: 'bar'
    }},
  function (e, r, body) {
    t.equal(body, 'Heyyyy!');
    scope.done();
    t.end();
  });
});

test('allow unordered body with form encoding', function(t) {
  var scope =
  nock('http://wtfjs.org')
    .post('/like-wtf', {
      foo: 'bar',
      bar: 'foo'
    })
    .reply(200, 'Heyyyy!');

  mikealRequest({
    uri: 'http://wtfjs.org/like-wtf',
    method: 'POST',
    form: {
      bar: 'foo',
      foo: 'bar'
    }},
  function (e, r, body) {
    t.equal(body, 'Heyyyy!');
    scope.done();
    t.end();
  });
});


test('allow string json spec', function(t) {
  var bodyObject = {bar: 'foo', foo: 'bar'};

  var scope =
  nock('http://wtfjs.org')
    .post('/like-wtf', JSON.stringify(bodyObject))
    .reply(200, 'Heyyyy!');

  mikealRequest({
    uri: 'http://wtfjs.org/like-wtf',
    method: 'POST',
    json: {
      bar: 'foo',
      foo: 'bar'
    }},
  function (e, r, body) {
    t.equal(body, 'Heyyyy!');
    scope.done();
    t.end();
  });
});

test('has a req property on the response', function(t) {
  var scope = nock('http://wtfjs.org').get('/like-wtf').reply(200);
  req = http.request('http://wtfjs.org/like-wtf', function(res) {
    res.on('end', function() {
      t.ok(res.req, "req property doesn't exist");
      scope.done();
      t.end();
    });
  });
  req.end();
});

test('disabled real HTTP request', function(t) {
  nock.disableNetConnect();

  try {
    http.get('http://www.amazon.com', function(res) {
      throw "should not request this";
    });
  } catch(err) {
    t.equal(err.message, 'Nock: Not allow net connect for "www.amazon.com:80"');
    t.end();
  }

  nock.enableNetConnect();
});

test('NetConnectNotAllowedError is instance of Error', function(t) {
  nock.disableNetConnect();

  try {
    http.get('http://www.amazon.com', function(res) {
      throw "should not request this";
    });
  } catch(err) {
    t.type(err, 'Error');
    t.end();
  }

  nock.enableNetConnect();
});

test('NetConnectNotAllowedError exposes the stack', function(t) {
  nock.disableNetConnect();

  try {
    http.get('http://www.amazon.com', function(res) {
      throw "should not request this";
    });
  } catch(err) {
    t.notEqual(err.stack, undefined);
    t.end();
  }

  nock.enableNetConnect();
});

test('enable real HTTP request only for google.com, via string', function(t) {
  nock.enableNetConnect('google.com');

  try {
    http.get('http://google.com.br/').on('error', function(err) {
      throw err;
    });

    http.get('http://www.amazon.com', function(res) {
      throw "should not deliver this request"
    })
  } catch(err) {
    t.equal(err.message, 'Nock: Not allow net connect for "www.amazon.com:80"');
  }

  t.end();
  nock.enableNetConnect();
});

test('enable real HTTP request only for google.com, via regexp', function(t) {
  nock.enableNetConnect(/google\.com/);

  try {
    http.get('http://google.com.br/').on('error', function(err) {
      throw err;
    });

    http.get('http://www.amazon.com', function(res) {
      throw "should not request this";
    });
  } catch(err) {
    t.equal(err.message, 'Nock: Not allow net connect for "www.amazon.com:80"');
    t.end();
  }

  nock.enableNetConnect();
});

test('repeating once', function(t) {
  nock.disableNetConnect();

  var _mock = nock('http://zombo.com')
    .get('/')
    .once()
    .reply(200, "Hello World!");

  http.get('http://zombo.com', function(res) {
    t.equal(200, res.statusCode, 'first request');
  });

  nock.cleanAll()
  t.end();

  nock.enableNetConnect();
});

test('repeating twice', function(t) {
  nock.disableNetConnect();

  var _mock = nock('http://zombo.com')
    .get('/')
    .twice()
    .reply(200, "Hello World!");

  for (var i=0; i < 2; i++) {
    http.get('http://zombo.com', function(res) {
      t.equal(200, res.statusCode, 'first request');
    });
  };

  nock.cleanAll()
  t.end();

  nock.enableNetConnect();
});

test('repeating thrice', function(t) {
  nock.disableNetConnect();

  var _mock = nock('http://zombo.com')
    .get('/')
    .thrice()
    .reply(200, "Hello World!");

  for (var i=0; i < 3; i++) {
    http.get('http://zombo.com', function(res) {
      t.equal(200, res.statusCode, 'first request');
    });
  };

  nock.cleanAll()
  t.end();

  nock.enableNetConnect();
});

test('repeating response 4 times', function(t) {
  nock.disableNetConnect();

  var _mock = nock('http://zombo.com')
    .get('/')
    .times(4)
    .reply(200, "Hello World!");

  for (var i=0; i < 4; i++) {
    http.get('http://zombo.com', function(res) {
      t.equal(200, res.statusCode, 'first request');
    });
  };

  nock.cleanAll()
  t.end();

  nock.enableNetConnect();
});


test('superagent works', function(t) {
  var responseText = 'Yay superagent!';
  var headers = { 'Content-Type': 'text/plain'};
  nock('http://superagent.cz')
    .get('/somepath')
    .reply(200, responseText, headers);

  superagent
  .get('http://superagent.cz/somepath')
  .end(function(err, res) {
    t.equal(res.text, responseText);
    t.end();
  });
});

test('superagent works with query string', function(t) {
  var responseText = 'Yay superagentzzz';
  var headers = { 'Content-Type': 'text/plain'};
  nock('http://superagent.cz')
    .get('/somepath?a=b')
    .reply(200, responseText, headers);

  superagent
  .get('http://superagent.cz/somepath?a=b')
  .end(function(err, res) {
    t.equal(res.text, responseText);
    t.end();
  });
});

test('superagent posts', function(t) {
  nock('http://superagent.cz')
    .post('/somepath?b=c')
    .reply(204);

  superagent
  .post('http://superagent.cz/somepath?b=c')
  .send('some data')
  .end(function(err, res) {
    t.equal(res.status, 204);
    t.end();
  });
});

test('response is streams2 compatible', function(t) {
  var responseText = 'streams2 streams2 streams2';
  nock('http://stream2hostnameftw')
    .get('/somepath')
    .reply(200, responseText);


  http.request({
      host: "stream2hostnameftw"
    , path: "/somepath"
  }, function(res) {
    res.setEncoding('utf8');

    var body = '';

    res.on('readable', function() {
      var buf;
      while (buf = res.read())
        body += buf;
    });

    res.once('end', function() {
      t.equal(body, responseText);
      t.end();
    });

  }).end();

});

function checkDuration(t, ms) {
  var _end = t.end;
  var start = process.hrtime();
  t.end = function () {
    var fin = process.hrtime(start);
    var finMs =
      (fin[0] * 1e+9) +  // seconds -> ms
      (fin[1] * 1e-6); // nanoseconds -> ms

    t.ok(finMs >= ms, 'Duration of ' + Math.round(finMs) + 'ms should be longer than ' + ms + 'ms');
    _end.call(t);
  };
}

test('calling delay delays the response', function (t) {
  checkDuration(t, 25);

  nock('http://funk')
    .get('/')
    .delay(25)
    .reply(200, 'OK');

  http.get('http://funk/', function (res) {
    res.setEncoding('utf8');

    var body = '';

    res.on('data', function(chunk) {
      body += chunk;
    });

    res.once('end', function() {
      t.equal(body, 'OK');
      t.end();
    });
  });
});

test('using reply callback with delay provides proper arguments', function (t) {
  nock('http://localhost')
    .get('/')
    .delay(25)
    .reply(200, function (path, requestBody) {
      t.equal(path, '/', 'path arg should be set');
      t.equal(requestBody, 'OK', 'requestBody arg should be set');
      t.end();
    });

  http.request('http://localhost/', function () {}).end('OK');
});

test('delay works with replyWithFile', function (t) {
  checkDuration(t, 25);
  nock('http://localhost')
    .get('/')
    .delay(25)
    .replyWithFile(200, __dirname + '/../assets/reply_file_1.txt');

  http.request('http://localhost/', function (res) {
    res.setEncoding('utf8');

    var body = '';

    res.on('data', function(chunk) {
      body += chunk;
    });

    res.once('end', function() {
      t.equal(body, 'Hello from the file!', 'the body should eql the text from the file');
      t.end();
    });
  }).end('OK');
});

test('delay works with when you return a generic stream from the reply callback', function (t) {
  checkDuration(t, 25);
  nock('http://localhost')
    .get('/')
    .delay(25)
    .reply(200, function (path, reqBody) {
      return fs.createReadStream(__dirname + '/../assets/reply_file_1.txt');
    });

  http.request('http://localhost/', function (res) {
    res.setEncoding('utf8');

    var body = '';

    res.on('data', function(chunk) {
      body += chunk;
    });

    res.once('end', function() {
      t.equal(body, 'Hello from the file!', 'the body should eql the text from the file');
      t.end();
    });
  }).end('OK');
});

test("finish event fired before end event (bug-139)", function(t) {
	var scope = nock('http://www.filterboddiezregexp.com')
		.filteringRequestBody(/mia/, 'nostra')
		.post('/', 'mamma nostra')
		.reply(200, "Hello World!");

	var finishCalled = false;
	var req = http.request({
													 host: "www.filterboddiezregexp.com"
													 , method: 'POST'
													 , path: '/'
													 , port: 80
												 }, function(res) {
		t.equal(finishCalled, true);
		t.equal(res.statusCode, 200);
		res.on('end', function() {
			scope.done();
			t.end();
		});
	});

	req.on('finish', function() {
		finishCalled = true;
	});

	req.end('mamma mia');

});

if (stream.Readable) {
  test('when a stream is used for the response body, it will not be read until after the response event', function (t) {
    var responseEvent = false;
    var text = 'Hello World\n';

    function SimpleStream(opt) {
      stream.Readable.call(this, opt);
    }
    util.inherits(SimpleStream, stream.Readable);
    SimpleStream.prototype._read = function() {
      t.ok(responseEvent);
      this.push(text);
      this.push(null);
    };

    nock('http://localhost')
      .get('/')
      .reply(200, function (path, reqBody) {
        return new SimpleStream();
      });

    http.get('http://localhost/', function (res) {
      responseEvent = true;
      res.setEncoding('utf8');

      var body = '';

      res.on('data', function(chunk) {
        body += chunk;
      });

      res.once('end', function() {
        t.equal(body, text);
        t.end();
      });
    });
  });
}

test('calling delayConnection delays the connection', function (t) {
  checkDuration(t, 25);

  nock('http://funk')
    .get('/')
    .delayConnection(25)
    .reply(200, 'OK');

  http.get('http://funk/', function (res) {
    res.setEncoding('utf8');

    var body = '';

    res.on('data', function(chunk) {
      body += chunk;
    });

    res.once('end', function() {
      t.equal(body, 'OK');
      t.end();
    });
  });
});

test('using reply callback with delayConnection provides proper arguments', function (t) {
  nock('http://localhost')
    .get('/')
    .delayConnection(25)
    .reply(200, function (path, requestBody) {
      t.equal(path, '/', 'path arg should be set');
      t.equal(requestBody, 'OK', 'requestBody arg should be set');
      t.end();
    });

  http.request('http://localhost/', function () {}).end('OK');
});

test('delayConnection works with replyWithFile', function (t) {
  checkDuration(t, 25);
  nock('http://localhost')
    .get('/')
    .delayConnection(25)
    .replyWithFile(200, __dirname + '/../assets/reply_file_1.txt');

  http.request('http://localhost/', function (res) {
    res.setEncoding('utf8');

    var body = '';

    res.on('data', function(chunk) {
      body += chunk;
    });

    res.once('end', function() {
      t.equal(body, 'Hello from the file!', 'the body should eql the text from the file');
      t.end();
    });
  }).end('OK');
});

test('delayConnection works with when you return a generic stream from the reply callback', function (t) {
  checkDuration(t, 25);
  nock('http://localhost')
    .get('/')
    .delayConnection(25)
    .reply(200, function (path, reqBody) {
      return fs.createReadStream(__dirname + '/../assets/reply_file_1.txt');
    });

  var req = http.request('http://localhost/', function (res) {
    res.setEncoding('utf8');

    var body = '';

    res.on('data', function(chunk) {
      body += chunk;
    });

    res.once('end', function() {
      t.equal(body, 'Hello from the file!', 'the body should eql the text from the file');
      t.end();
    });
  }).end('OK');
});

test('define() is backward compatible', function(t) {
  var nockDef = {
    "scope":"http://example.com",
    //  "port" has been deprecated
    "port":12345,
    "method":"GET",
    "path":"/",
    //  "reply" has been deprected
    "reply":"500"
  };

  var nocks = nock.define([nockDef]);

  t.ok(nocks);

  var req = new http.request({
    host: 'example.com',
    port: nockDef.port,
    method: nockDef.method,
    path: nockDef.path
  }, function(res) {
    t.equal(res.statusCode, 500);

    res.once('end', function() {
      t.end();
    });
  });

  req.on('error', function(err) {
    console.error(err);
    //  This should never happen.
    t.ok(false, 'Error should never occur.');
    t.end();
  });

  req.end();

});

test('define() works with non-JSON responses', function(t) {
  var nockDef = {
    "scope":"http://example.com",
    "method":"POST",
    "path":"/",
    "body":"�",
    "status":200,
    "response":"�"
  };

  var nocks = nock.define([nockDef]);

  t.ok(nocks);

  var req = new http.request({
    host: 'example.com',
    method: nockDef.method,
    path: nockDef.path
  }, function(res) {
    t.equal(res.statusCode, nockDef.status);

    var dataChunks = [];

    res.on('data', function(chunk) {
      dataChunks.push(chunk);
    });

    res.once('end', function() {
      var response = Buffer.concat(dataChunks);
      t.equal(response.toString('utf8'), nockDef.response, 'responses match');
      t.end();
    });
  });

  req.on('error', function(err) {
    console.error(err);
    //  This should never happen.
    t.ok(false, 'Error should never occur.');
    t.end();
  });

  req.write(nockDef.body);
  req.end();

});

test('define() works with binary buffers', function(t) {
  var nockDef = {
    "scope":"http://example.com",
    "method":"POST",
    "path":"/",
    "body":"8001",
    "status":200,
    "response":"8001"
  };

  var nocks = nock.define([nockDef]);

  t.ok(nocks);

  var req = new http.request({
    host: 'example.com',
    method: nockDef.method,
    path: nockDef.path
  }, function(res) {
    t.equal(res.statusCode, nockDef.status);

    var dataChunks = [];

    res.on('data', function(chunk) {
      dataChunks.push(chunk);
    });

    res.once('end', function() {
      var response = Buffer.concat(dataChunks);
      t.equal(response.toString('hex'), nockDef.response, 'responses match');
      t.end();
    });
  });

  req.on('error', function(err) {
    console.error(err);
    //  This should never happen.
    t.ok(false, 'Error should never occur.');
    t.end();
  });

  req.write(new Buffer(nockDef.body, 'hex'));
  req.end();

});

test('issue #163 - Authorization header isn\'t mocked', function(t) {
  function makeRequest(cb) {
    var r = http.request(
      {
        hostname: 'www.example.com',
        path: '/',
        method: 'GET',
        auth: 'foo:bar'
      },
      function(res) {
        cb(res.req._headers);
      }
    );
    r.end();
  }

  makeRequest(function(headers) {
    var n = nock('http://www.example.com', {
      reqheaders: { 'authorization': 'Basic Zm9vOmJhcg==' }
    }).get('/').reply(200);

    makeRequest(function(nockHeader) {
      n.done();
      t.equivalent(headers, nockHeader);
      t.end();
    });
  });
});

test('define() uses reqheaders', function(t) {
  var nockDef = {
    "scope":"http://example.com",
    "method":"GET",
    "path":"/",
    "status":200,
    "reqheaders": {
      host: 'example.com',
      'authorization': 'Basic Zm9vOmJhcg=='
    }
  };

  var nocks = nock.define([nockDef]);

  t.ok(nocks);

  var req = new http.request({
    host: 'example.com',
    method: nockDef.method,
    path: nockDef.path,
    auth: 'foo:bar'
  }, function(res) {
    t.equal(res.statusCode, nockDef.status);

    res.once('end', function() {
      t.equivalent(res.req._headers, nockDef.reqheaders);
      t.end();
    });
  });
  req.end();

});

test('sending binary and receiving JSON should work ', function(t) {
  var scope = nock('http://example.com')
    .filteringRequestBody(/.*/, '*')
    .post('/some/path', '*')
    .reply(201, { foo: '61' }, {
      'Content-Type': 'application/json'
    });

  mikealRequest({
    method: 'POST',
    uri: 'http://example.com/some/path',
    body: new Buffer('ffd8ffe000104a46494600010101006000600000ff', 'hex'),
    headers: { 'Accept': 'application/json', 'Content-Length': 23861 }
  }, function(err, res, body) {
      scope.done();

      t.equal(res.statusCode, 201);
      t.equal(body.length, 12);

      var json;
      try {
        json = JSON.parse(body);
      } catch (e) {
        json = {};
      }

      t.equal(json.foo, '61');
      t.end();
    }
  );
});

test('fix #146 - resume() is automatically invoked when the response is drained', function(t) {
  var replyLength = 1024 * 1024;
  var replyBuffer = new Buffer((new Array(replyLength + 1)).join("."));
  t.equal(replyBuffer.length, replyLength);

  nock("http://www.abc.com")
    .get("/abc")
    .reply(200, replyBuffer);

  needle.get("http://www.abc.com/abc", function(err, res, buffer) {
    t.notOk(err);
    t.ok(res);
    t.ok(buffer);
    t.equal(buffer, replyBuffer);
    t.end();
  });
});

test("handles get with restify client", function(t) {
  var scope =
  nock("https://www.example.com").
    get("/get").
    reply(200, 'get');

  var client = restify.createClient({
    url: 'https://www.example.com'
  })

  client.get('/get', function(err, req, res) {
    req.on('result', function(err, res) {
      res.body = '';
      res.setEncoding('utf8');
      res.on('data', function(chunk) {
        res.body += chunk;
      });

      res.on('end', function() {
        t.equal(res.body, 'get')
        t.end();
        scope.done();
      });
    });
  });
});

test("handles post with restify client", function(t) {
  var scope =
  nock("https://www.example.com").
    post("/post", 'hello world').
    reply(200, 'post');

  var client = restify.createClient({
    url: 'https://www.example.com'
  })

  client.post('/post', function(err, req, res) {
    req.on('result', function(err, res) {
      res.body = '';
      res.setEncoding('utf8');
      res.on('data', function(chunk) {
        res.body += chunk;
      });

      res.on('end', function() {
        t.equal(res.body, 'post')
        t.end();
        scope.done();
      });
    });

    req.write('hello world');
    req.end();
  });
});

test("handles get with restify JsonClient", function(t) {
  var scope =
  nock("https://www.example.com").
    get("/get").
    reply(200, {get: 'ok'});

  var client = restify.createJsonClient({
    url: 'https://www.example.com'
  })

  client.get('/get', function(err, req, res, obj) {
    t.equal(obj.get, 'ok');
    t.end();
    scope.done();
  });
});

test("handles post with restify JsonClient", function(t) {
  var scope =
  nock("https://www.example.com").
    post("/post", {username: 'banana'}).
    reply(200, {post: 'ok'});

  var client = restify.createJsonClient({
    url: 'https://www.example.com'
  })

  client.post('/post', {username: 'banana'}, function(err, req, res, obj) {
    t.equal(obj.post, 'ok');
    t.end();
    scope.done();
  });
});

test("handles 404 with restify JsonClient", function(t) {
  var scope =
  nock("https://www.example.com").
    put("/404").
    reply(404);

  var client = restify.createJsonClient({
    url: 'https://www.example.com'
  })

  client.put('/404', function(err, req, res, obj) {
    t.equal(res.statusCode, 404);
    t.end();
    scope.done();
  });
});

test("handles 500 with restify JsonClient", function(t) {
  var scope =
  nock("https://www.example.com").
    delete("/500").
    reply(500);

  var client = restify.createJsonClient({
    url: 'https://www.example.com'
  })

  client.del('/500', function(err, req, res, obj) {
    t.equal(res.statusCode, 500);
    t.end();
    scope.done();
  });
});

test('test request timeout option', function(t) {

  nock('http://example.com')
    .get('/test')
    .reply(200, JSON.stringify({ foo: 'bar' }));

  var options = {
    url: 'http://example.com/test',
    method: 'GET',
    timeout: 2000
  };

  mikealRequest(options, function(err, res, body) {
    t.strictEqual(err, null);
    t.equal(body, '{"foo":"bar"}');
    t.end();
  });
});


test('done fails when specified request header is missing', function(t) {
  scope = nock('http://example.com', {
    reqheaders: {
      "X-App-Token": "apptoken",
      "X-Auth-Token": "apptoken"
    }
  })
  .post('/resource')
  .reply(200, { status: "ok" });

  d = domain.create();

  d.run(function() {
    mikealRequest({
      method: 'POST',
      uri: 'http://example.com/resource',
      headers: {
        "X-App-Token": "apptoken"
      }
    });
  });

  d.once('error', function(err) {
    t.ok(err.message.match(/No match/));
    t.end();
  });
});

test('done does not fail when specified request header is not missing', function(t) {
  scope = nock('http://example.com', {
    reqheaders: {
      "X-App-Token": "apptoken",
      "X-Auth-Token": "apptoken"
    }
  })
  .post('/resource')
  .reply(200, { status: "ok" });

  mikealRequest({
    method: 'POST',
    uri: 'http://example.com/resource',
    headers: {
      "X-App-Token": "apptoken",
      "X-Auth-Token": "apptoken"
    }
  }, function(err, res, body) {
    t.type(err, 'null');
    t.equal(res.statusCode, 200);
    t.end();
  });

});

test('mikeal/request with delayConnection and request.timeout', function(t) {
  endpoint = nock("http://some-server.com")
    .post("/")
    .delayConnection(1000)
    .reply(200, {});

  mikealRequest.post({
      url: "http://some-server.com/",
      timeout: 10
    },
    function (err) {
      t.type(err, 'Error');
      t.equal(err && err.code, "ETIMEDOUT");
      t.end();
  });
});

test("get correct filtering with scope and request headers filtering", function(t) {
  var responseText = 'OK!';
  var responseHeaders = { 'Content-Type': 'text/plain'};
  var requestHeaders = { host: 'a.subdomain.of.google.com' };

  var scope = nock('http://a.subdomain.of.google.com', {
      filteringScope: function(scope) {
        return (/^http:\/\/.*\.google\.com/).test(scope);
      }
    })
    .get('/somepath')
    .reply(200, responseText, responseHeaders);

  var dataCalled = false;
  var host = 'some.other.subdomain.of.google.com';
  var req = http.get({
    host: host,
    method: 'GET',
    path: '/somepath',
    port: 80
  }, function(res) {
    res.on('data', function(data) {
      dataCalled = true;
      t.equal(data.toString(), responseText);
    });
    res.on('end', function() {
      t.true(dataCalled);
      scope.done();
      t.end();
    });
  });

  t.equivalent(req._headers, { host: requestHeaders.host });

});

test('mocking succeeds even when mocked and specified request header names have different cases', function(t) {
  scope = nock('http://example.com', {
    reqheaders: {
      "x-app-token": "apptoken",
      "x-auth-token": "apptoken"
    }
  })
    .post('/resource')
    .reply(200, { status: "ok" });

  mikealRequest({
    method: 'POST',
    uri: 'http://example.com/resource',
    headers: {
      "X-App-TOKEN": "apptoken",
      "X-Auth-TOKEN": "apptoken"
    }
  }, function(err, res, body) {
    t.type(err, 'null');
    t.equal(res.statusCode, 200);
    t.end();
  });

});

test('mocking succeeds even when host request header is not specified', function(t) {
  scope = nock('http://example.com')
    .post('/resource')
    .reply(200, { status: "ok" });

  mikealRequest({
    method: 'POST',
    uri: 'http://example.com/resource',
    headers: {
      "X-App-TOKEN": "apptoken",
      "X-Auth-TOKEN": "apptoken"
    }
  }, function(err, res, body) {
    t.type(err, 'null');
    t.equal(res.statusCode, 200);
    t.end();
  });

});<|MERGE_RESOLUTION|>--- conflicted
+++ resolved
@@ -535,19 +535,40 @@
 
 });
 
-<<<<<<< HEAD
 test("match headers on number with regexp", function(t) {
   var scope = nock('http://www.headier.com')
      .get('/')
      .matchHeader('x-my-headers', /\d+/)
-=======
+     .reply(200, "Hello World!");
+
+  http.get({
+     host: "www.headier.com"
+    , method: 'GET'
+    , path: '/'
+    , port: 80
+    , headers: {'X-My-Headers': 123}
+  }, function(res) {
+    res.setEncoding('utf8');
+    t.equal(res.statusCode, 200);
+
+    res.on('data', function(data) {
+      t.equal(data, 'Hello World!');
+    });
+
+    res.on('end', function() {
+      scope.done();
+      t.end();
+    });
+  });
+
+});
+
 test("match headers with function", function(t) {
   var scope = nock('http://www.headier.com')
      .get('/')
      .matchHeader('x-my-headers', function (val) {
         return val > 123;
      })
->>>>>>> 68cbf77e
      .reply(200, "Hello World!");
 
   http.get({
@@ -555,11 +576,7 @@
     , method: 'GET'
     , path: '/'
     , port: 80
-<<<<<<< HEAD
-    , headers: {'X-My-Headers': 123}
-=======
     , headers: {'X-My-Headers': 456}
->>>>>>> 68cbf77e
   }, function(res) {
     res.setEncoding('utf8');
     t.equal(res.statusCode, 200);
