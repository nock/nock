'use strict'

const path = require('path')
const nock = require('..')
const url = require('url')
const http = require('http')
const https = require('https')
const { test } = require('tap')
const mikealRequest = require('request')
const superagent = require('superagent')
const needle = require('needle')
const restify = require('restify-clients')
const domain = require('domain')
const hyperquest = require('hyperquest')
const async = require('async')
const got = require('got')
const lolex = require('lolex')
<<<<<<< HEAD
const proxyquire = require('proxyquire').noPreserveCache()
=======
const debug = require('debug')
const sinon = require('sinon')
>>>>>>> 2be89146

const textFile = path.join(__dirname, '..', 'assets', 'reply_file_1.txt')
const binaryFile = path.join(__dirname, '..', 'assets', 'reply_file_2.txt.gz')

nock.enableNetConnect()

const globalCount = Object.keys(global).length
const acceptableLeaks = [
  '_key',
  '__core-js_shared__',
  'fetch',
  'Response',
  'Headers',
  'Request',
]

test('invalid or missing method parameter throws an exception', t => {
  t.throws(() => nock('https://example.com').intercept('/somepath'), {
    message: 'The "method" parameter is required for an intercept call.',
  })
  t.end()
})

test('double activation throws exception', t => {
  nock.restore()
  t.false(nock.isActive())

  nock.activate()
  t.true(nock.isActive())

  t.throws(() => nock.activate(), { message: 'Nock already active' })

  t.true(nock.isActive())

  t.end()
})

test("when request's content-type is json: reply callback's requestBody should automatically parse to JSON", async t => {
  const requestBodyFixture = {
    id: 1,
    name: 'bob',
  }

  const scope = nock('http://service')
    .post('/endpoint')
    .reply(200, (uri, requestBody) => {
      t.deepEqual(requestBody, requestBodyFixture)
      return 'overwrite'
    })

  const { body } = await got.post('http://service/endpoint', {
    headers: { 'Content-Type': 'application/json' },
    body: JSON.stringify(requestBodyFixture),
  })

  t.equal(body, 'overwrite')
  scope.done()
})

test("when the path doesn't include a leading slash it raises an error", function(t) {
  t.plan(1)
  t.throws(() => nock('http://example.test').get('no-leading-slash'))
})

test("when request has no content-type header: reply callback's requestBody should not automatically parse to JSON", async t => {
  const requestBodyFixture = {
    id: 1,
    name: 'bob',
  }

  const scope = nock('http://service')
    .post('/endpoint')
    .reply(200, (uri, requestBody) => {
      t.deepEqual(requestBody, JSON.stringify(requestBodyFixture))
      return 'overwrite'
    })

  const { body } = await got.post('http://service/endpoint', {
    body: JSON.stringify(requestBodyFixture),
  })

  t.equal(body, 'overwrite')
  scope.done()
})

test('reply can take a callback', async t => {
  const scope = nock('http://example.com')
    .get('/')
    .reply(200, (path, requestBody, callback) => callback(null, 'Hello World!'))

  const response = await got('http://example.com/', {
    encoding: null,
  })

  scope.done()
  t.type(response.body, Buffer)
  t.equal(response.body.toString('utf8'), 'Hello World!')
})

test('reply should send correct statusCode with array-notation and without body', async t => {
  t.plan(1)

  const expectedStatusCode = 202

  const scope = nock('http://example.com')
    .get('/')
    .reply((path, requestBody) => [expectedStatusCode])

  const { statusCode } = await got('http://example.com/')

  t.equal(statusCode, expectedStatusCode)
  scope.done()
})

test('reply takes a callback for status code', async t => {
  const expectedStatusCode = 202
  const responseBody = 'Hello, world!'
  const headers = {
    'X-Custom-Header': 'abcdef',
  }

  const scope = nock('http://example.com')
    .get('/')
    .reply((path, requestBody, cb) => {
      setTimeout(() => cb(null, [expectedStatusCode, responseBody, headers]), 1)
    })

  const response = await got('http://example.com/')

  t.equal(response.statusCode, expectedStatusCode, 'sends status code')
  t.deepEqual(response.headers, headers, 'sends headers')
  t.equal(response.body, responseBody, 'sends request body')
  scope.done()
})

test('reply should throw on error on the callback', t => {
  let dataCalled = false

  const scope = nock('http://example.com')
    .get('/')
    .reply(500, (path, requestBody, callback) =>
      callback(new Error('Database failed'))
    )

  // TODO When this request is converted to `got`, it causes the request not
  // to match.
  const req = http.request(
    {
      host: 'example.com',
      path: '/',
      port: 80,
    },
    res => {
      t.equal(res.statusCode, 500, 'Status code is 500')

      res.on('data', data => {
        dataCalled = true
        t.ok(data instanceof Buffer, 'data should be buffer')
        t.ok(
          data.toString().indexOf('Error: Database failed') === 0,
          'response should match'
        )
      })

      res.on('end', () => {
        t.ok(dataCalled, 'data handler was called')
        scope.done()
        t.end()
      })
    }
  )

  req.end()
})

test('match debugging works', async t => {
  const log = sinon.stub(debug, 'log')
  debug.enable('nock.interceptor')
  t.once('end', () => {
    sinon.restore()
    debug.disable('nock.interceptor')
  })

  nock('http://example.test')
    .post('/deep/link')
    .reply(200, 'Hello World!')

  const exampleBody = 'Hello yourself!'
  await got.post('http://example.test/deep/link', { body: exampleBody })

  t.ok(log.calledOnce)
  t.equal(
    JSON.parse(log.getCall(0).args[1]).href,
    'http://example.test/deep/link'
  )
  t.equal(JSON.parse(log.getCall(0).args[2]), exampleBody)
})

test('get gets mocked', async t => {
  const scope = nock('http://example.com')
    .get('/')
    .reply(200, 'Hello World!')

  const { statusCode, body } = await got('http://example.com/', {
    encoding: null,
  })

  t.equal(statusCode, 200)
  t.type(body, Buffer)
  t.equal(body.toString('utf8'), 'Hello World!')
  scope.done()
})

test('get gets mocked with relative base path', async t => {
  const scope = nock('http://example.com/abc')
    .get('/def')
    .reply(200, 'Hello World!')

  const { statusCode, body } = await got('http://example.com/abc/def', {
    encoding: null,
  })

  t.equal(statusCode, 200)
  t.type(body, Buffer)
  t.equal(body.toString('utf8'), 'Hello World!')
  scope.done()
})

test('post', async t => {
  const scope = nock('http://example.com')
    .post('/form')
    .reply(201, 'OK!')

  const { statusCode, body } = await got.post('http://example.com/form', {
    encoding: null,
  })

  t.equal(statusCode, 201)
  t.type(body, Buffer)
  t.equal(body.toString('utf8'), 'OK!')
  scope.done()
})

test('post with empty response body', async t => {
  const scope = nock('http://example.com')
    .post('/form')
    .reply(200)

  const { statusCode, body } = await got.post('http://example.com/form', {
    encoding: null,
  })

  t.equal(statusCode, 200)
  t.type(body, Buffer)
  t.equal(body.length, 0)
  scope.done()
})

test('post, lowercase', t => {
  let dataCalled = false

  const scope = nock('http://example.com')
    .post('/form')
    .reply(200, 'OK!')

  // Since this is testing a lowercase `method`, it's using the `http` module.
  const req = http.request(
    {
      host: 'example.com',
      method: 'post',
      path: '/form',
      port: 80,
    },
    res => {
      t.equal(res.statusCode, 200)
      res.on('end', () => {
        t.ok(dataCalled)
        scope.done()
        t.end()
      })
      res.on('data', data => {
        dataCalled = true
        t.ok(data instanceof Buffer, 'data should be buffer')
        t.equal(data.toString(), 'OK!', 'response should match')
      })
    }
  )

  req.end()
})

test('get with reply callback', async t => {
  const scope = nock('http://example.com')
    .get('/')
    .reply(200, () => 'OK!')

  const { body } = await got('http://example.com')
  t.equal(body, 'OK!')
  scope.done()
})

test('get to different subdomain with reply callback and filtering scope', async t => {
  // We scope for www.example.com but through scope filtering we will accept
  // any <subdomain>.example.com.
  const scope = nock('http://example.test', {
    filteringScope: scope => /^http:\/\/.*\.example/.test(scope),
  })
    .get('/')
    .reply(200, () => 'OK!')

  const { body } = await got('http://a.example.test')
  t.equal(body, 'OK!')
  scope.done()
})

test('get with reply callback returning object', async t => {
  const exampleResponse = { message: 'OK!' }

  const scope = nock('http://example.test')
    .get('/')
    .reply(200, () => exampleResponse)

  const { body } = await got('http://example.test')
  t.equal(body, JSON.stringify(exampleResponse))
  scope.done()
})

test('get with reply callback returning array with headers', async t => {
  const scope = nock('http://example.test')
    .get('/')
    .reply(() => [202, 'body', { 'x-key': 'value', 'x-key-2': 'value 2' }])

  const { headers, rawHeaders } = await got('http://example.test/')

  t.deepEqual(headers, {
    'x-key': 'value',
    'x-key-2': 'value 2',
  })
  t.deepEqual(rawHeaders, ['x-key', 'value', 'x-key-2', 'value 2'])
  scope.done()
})

// Skipped because https://github.com/nock/nock/issues/1222
test(
  'get with reply callback returning default statusCode without body',
  { skip: true },
  t => {
    nock('http://replyheaderland')
      .get('/')
      .reply((uri, requestBody) => [401])

    http.get(
      {
        host: 'replyheaderland',
        path: '/',
        port: 80,
      },
      res => {
        res.setEncoding('utf8')
        t.equal(res.statusCode, 200)
        res.on('data', data => {
          t.equal(data, '[401]')
          res.once('end', t.end.bind(t))
        })
      }
    )
  }
)

test('get with reply callback returning callback without headers', async t => {
  const scope = nock('http://example.com')
    .get('/')
    .reply(() => [401, 'This is a body'])

  await t.rejects(async () => got('http://example.com/'), {
    statusCode: 401,
    body: 'This is a body',
  })
  scope.done()
})

test('post with reply callback, uri, and request body', async t => {
  const input = 'key=val'

  const scope = nock('http://example.com')
    .post('/echo', input)
    .reply(200, (uri, body) => ['OK', uri, body].join(' '))

  const { body } = await got('http://example.com/echo', { body: input })
  t.equal(body, 'OK /echo key=val')
  scope.done()
})

test('post with regexp as spec', async t => {
  const input = 'key=val'

  const scope = nock('http://example.com')
    .post('/echo', /key=v.?l/g)
    .reply(200, (uri, body) => ['OK', uri, body].join(' '))

  const { body } = await got('http://example.com/echo', { body: input })

  t.equal(body, 'OK /echo key=val')
  scope.done()
})

test('post with function as spec', async t => {
  const scope = nock('http://example.com')
    .post('/echo', body => body === 'key=val')
    .reply(200, (uri, body) => ['OK', uri, body].join(' '))

  const { body } = await got('http://example.com/echo', { body: 'key=val' })

  t.equal(body, 'OK /echo key=val')
  scope.done()
})

test('post with chaining on call', async t => {
  const input = 'key=val'

  const scope = nock('http://example.com')
    .post('/echo', input)
    .reply(200, (uri, body) => ['OK', uri, body].join(' '))

  const { body } = await got('http://example.com/echo', { body: input })

  t.equal(body, 'OK /echo key=val')
  scope.done()
})

test('reply with callback and filtered path and body', async t => {
  let noPrematureExecution = false

  const scope = nock('http://example.com')
    .filteringPath(/.*/, '*')
    .filteringRequestBody(/.*/, '*')
    .post('*', '*')
    .reply(200, (uri, body) => {
      t.assert(noPrematureExecution)
      return ['OK', uri, body].join(' ')
    })

  noPrematureExecution = true
  const { body } = await got.post('http://example.com/original/path', {
    body: 'original=body',
  })

  t.equal(body, 'OK /original/path original=body')
  scope.done()
})

test('filteringPath with invalid argument throws expected', t => {
  t.throws(() => nock('http://example.test').filteringPath('abc123'), {
    message:
      'Invalid arguments: filtering path should be a function or a regular expression',
  })
  t.end()
})

test('filteringRequestBody with invalid argument throws expected', t => {
  t.throws(() => nock('http://example.test').filteringRequestBody('abc123'), {
    message:
      'Invalid arguments: filtering request body should be a function or a regular expression',
  })
  t.end()
})

test('isDone', async t => {
  const scope = nock('http://example.com')
    .get('/')
    .reply(200, 'Hello World!')

  t.notOk(scope.isDone(), 'not done when a request is outstanding')

  await got('http://example.com/')

  t.true(scope.isDone(), 'done after request is made')
  scope.done()
})

test('headers work', async t => {
  const scope = nock('http://example.com')
    .get('/')
    .reply(200, 'Hello World!', { 'X-My-Headers': 'My Header value' })

  const { headers } = await got('http://example.com/')

  t.equivalent(headers, { 'x-my-headers': 'My Header value' })
  scope.done()
})

test('reply headers work with function', async t => {
  const scope = nock('http://example.com')
    .get('/')
    .reply(200, () => 'ABC', { 'X-My-Headers': 'My custom header value' })

  const { headers } = await got('http://example.com/')

  t.equivalent(headers, { 'x-my-headers': 'My custom header value' })
  scope.done()
})

test('reply headers as function work', async t => {
  const scope = nock('http://example.com')
    .get('/')
    .reply(200, 'boo!', {
      'X-My-Headers': (req, res, body) => body.toString(),
    })

  const { headers, rawHeaders } = await got('http://example.com/')

  t.equivalent(headers, { 'x-my-headers': 'boo!' })
  t.equivalent(rawHeaders, ['X-My-Headers', 'boo!'])
  scope.done()
})

test('reply headers as function are evaluated only once per request', async t => {
  let counter = 0
  const scope = nock('http://example.com')
    .get('/')
    .reply(200, 'boo!', {
      'X-My-Headers': (req, res, body) => {
        ++counter
        return body.toString()
      },
    })

  const { headers, rawHeaders } = await got('http://example.com/')

  t.equivalent(headers, { 'x-my-headers': 'boo!' })
  t.equivalent(rawHeaders, ['X-My-Headers', 'boo!'])
  scope.done()

  t.equal(counter, 1)
})

test('reply headers as function are evaluated on each request', async t => {
  let counter = 0
  const scope = nock('http://example.com')
    .get('/')
    .times(2)
    .reply(200, 'boo!', {
      'X-My-Headers': (req, res, body) => `${++counter}`,
    })

  const { headers, rawHeaders } = await got('http://example.com/')
  t.equivalent(headers, { 'x-my-headers': '1' })
  t.equivalent(rawHeaders, ['X-My-Headers', '1'])

  t.equal(counter, 1)

  const { headers: headers2, rawHeaders: rawHeaders2 } = await got(
    'http://example.com/'
  )
  t.equivalent(headers2, { 'x-my-headers': '2' })
  t.equivalent(rawHeaders2, ['X-My-Headers', '2'])

  t.equal(counter, 2)

  scope.done()
})

test('match headers', async t => {
  const scope = nock('http://example.test')
    .get('/')
    .matchHeader('x-my-headers', 'My custom Header value')
    .reply(200, 'Hello World!')

  const { statusCode, body } = await got('http://example.test/', {
    headers: { 'X-My-Headers': 'My custom Header value' },
  })

  t.equal(statusCode, 200)
  t.equal(body, 'Hello World!')
  scope.done()
})

test('multiple match headers', async t => {
  const scope = nock('http://example.test')
    .get('/')
    .matchHeader('x-my-headers', 'My custom Header value')
    .reply(200, 'Hello World!')
    .get('/')
    .matchHeader('x-my-headers', 'other value')
    .reply(200, 'Hello World other value!')

  const response1 = await got('http://example.test/', {
    headers: { 'X-My-Headers': 'other value' },
  })

  t.equal(response1.statusCode, 200)
  t.equal(response1.body, 'Hello World other value!')

  const response2 = await got('http://example.test/', {
    headers: { 'X-My-Headers': 'My custom Header value' },
  })

  t.equal(response2.statusCode, 200)
  t.equal(response2.body, 'Hello World!')

  scope.done()
})

test('match headers with regexp', async t => {
  const scope = nock('http://example.test')
    .get('/')
    .matchHeader('x-my-headers', /My He.d.r [0-9.]+/)
    .reply(200, 'Hello World!')

  const { statusCode, body } = await got('http://example.test/', {
    headers: { 'X-My-Headers': 'My Header 1.0' },
  })

  t.equal(statusCode, 200)
  t.equal(body, 'Hello World!')
  scope.done()
})

test('match headers on number with regexp', async t => {
  const scope = nock('http://example.test')
    .get('/')
    .matchHeader('x-my-headers', /\d+/)
    .reply(200, 'Hello World!')

  const { statusCode, body } = await got('http://example.test/', {
    headers: { 'X-My-Headers': 123 },
  })

  t.equal(statusCode, 200)
  t.equal(body, 'Hello World!')
  scope.done()
})

test('match headers with function', async t => {
  const scope = nock('http://example.test')
    .get('/')
    .matchHeader('x-my-headers', val => val > 123)
    .reply(200, 'Hello World!')

  const { statusCode, body } = await got('http://example.test/', {
    headers: { 'X-My-Headers': 456 },
  })

  t.equal(statusCode, 200)
  t.equal(body, 'Hello World!')
  scope.done()
})

test('match all headers', async t => {
  const scope = nock('http://example.test')
    .matchHeader('accept', 'application/json')
    .get('/one')
    .reply(200, { hello: 'world' })
    .get('/two')
    .reply(200, { a: 1, b: 2, c: 3 })

  const response1 = await got('http://example.test/one', {
    headers: { Accept: 'application/json' },
  })
  t.equal(response1.statusCode, 200)
  t.equal(response1.body, '{"hello":"world"}')

  const response2 = await got('http://example.test/two', {
    headers: { Accept: 'application/json' },
  })
  t.equal(response2.statusCode, 200)
  t.equal(response2.body, '{"a":1,"b":2,"c":3}')

  scope.done()
})

test('header manipulation', t => {
  // This test seems to depend on behavior of the `http` module.
  const scope = nock('http://example.com')
    .get('/accounts')
    .reply(200, { accounts: [{ id: 1, name: 'Joe Blow' }] })

  const req = http.get({ host: 'example.com', path: '/accounts' }, res => {
    res.on('end', () => {
      scope.done()
      t.end()
    })
    // Streams start in 'paused' mode and must be started.
    // See https://nodejs.org/api/stream.html#stream_class_stream_readable
    res.resume()
  })

  req.setHeader('X-Custom-Header', 'My Value')
  t.equal(
    req.getHeader('X-Custom-Header'),
    'My Value',
    'Custom header was not set'
  )

  req.removeHeader('X-Custom-Header')
  t.notOk(req.getHeader('X-Custom-Header'), 'Custom header was not removed')

  req.end()
})

test('head', async t => {
  const scope = nock('http://example.test')
    .head('/')
    .reply(201, 'OK!')

  const { statusCode } = await got.head('http://example.test/')

  t.equal(statusCode, 201)
  scope.done()
})

test('body data is differentiating', async t => {
  const scope = nock('http://example.test')
    .post('/', 'abc')
    .reply(200, 'Hey 1')
    .post('/', 'def')
    .reply(200, 'Hey 2')

  const response1 = await got('http://example.test/', { body: 'abc' })
  t.equal(response1.statusCode, 200)
  t.equal(response1.body, 'Hey 1')

  const response2 = await got('http://example.test/', { body: 'def' })
  t.equal(response2.statusCode, 200)
  t.equal(response2.body, 'Hey 2')

  scope.done()
})

test('chaining', async t => {
  const scope = nock('http://example.test')
    .get('/')
    .reply(200, 'Hello World!')
    .post('/form')
    .reply(201, 'OK!')

  const response1 = await got.post('http://example.test/form')
  t.equal(response1.statusCode, 201)
  t.equal(response1.body, 'OK!')

  const response2 = await got('http://example.test/')
  t.equal(response2.statusCode, 200)
  t.equal(response2.body, 'Hello World!')

  scope.done()
})

test('encoding', async t => {
  const scope = nock('http://example.test')
    .get('/')
    .reply(200, 'Hello World!')

  const { body } = await got('http://example.test/', { encoding: 'base64' })

  t.type(body, 'string')
  t.equal(body, 'SGVsbG8gV29ybGQh', 'response should match base64 encoding')

  scope.done()
})

test('reply with file', async t => {
  const scope = nock('http://example.test')
    .get('/')
    .replyWithFile(200, textFile)

  const { statusCode, body } = await got('http://example.test/')

  t.equal(statusCode, 200)
  t.equal(body, 'Hello from the file!')

  scope.done()
})

test('reply with file with headers', async t => {
  const scope = nock('http://example.test')
    .get('/')
    .replyWithFile(200, binaryFile, {
      'content-encoding': 'gzip',
    })

  const { statusCode, body } = await got('http://example.test/')

  t.equal(statusCode, 200)
  t.equal(body.length, 20)
  scope.done()
})

test('reply with file with no fs', t => {
  const nockWithoutFs = proxyquire('../lib/scope', {
    './interceptor': proxyquire('../lib/interceptor', { fs: null }),
  })

  t.throws(
    () =>
      nockWithoutFs('http://example.test')
        .get('/')
        .replyWithFile(200, textFile),
    {
      message: 'No fs',
    }
  )

  t.end()
})

test('reply with JSON', async t => {
  const scope = nock('http://example.test')
    .get('/')
    .reply(200, { hello: 'world' })

  const { statusCode, headers, body } = await got('http://example.test/')

  t.equal(statusCode, 200)
  t.type(headers.date, 'undefined')
  t.type(headers['content-length'], 'undefined')
  t.equal(headers['content-type'], 'application/json')
  t.equal(body, '{"hello":"world"}', 'response should match')
  scope.done()
})

test('reply with content-length header', async t => {
  const scope = nock('http://example.test')
    .replyContentLength()
    .get('/')
    .reply(200, { hello: 'world' })

  const { headers } = await got('http://example.test/')

  t.equal(headers['content-length'], 17)
  scope.done()
})

test('reply with explicit date header', async t => {
  const date = new Date()

  const scope = nock('http://example.test')
    .replyDate(date)
    .get('/')
    .reply(200, { hello: 'world' })

  const { headers } = await got('http://example.test/')

  t.equal(headers.date, date.toUTCString())
  scope.done()
})

// async / got version is returning "not ok test unfinished".
// https://github.com/nock/nock/issues/1305#issuecomment-451701657
test('reply with implicit date header', t => {
  const clock = lolex.install()
  const date = new Date()

  const scope = nock('http://example.test')
    .replyDate()
    .get('/')
    .reply(200)

  mikealRequest.get('http://example.test', (err, resp) => {
    clock.uninstall()

    if (err) {
      throw err
    }

    t.equal(resp.headers.date, date.toUTCString())
    scope.done()

    t.end()
  })
})

test('filter path with function', async t => {
  const scope = nock('http://example.test')
    .filteringPath(path => '/?a=2&b=1')
    .get('/?a=2&b=1')
    .reply(200, 'Hello World!')

  const { statusCode } = await got('http://example.test/', {
    query: { a: '1', b: '2' },
  })

  t.equal(statusCode, 200)
  scope.done()
})

test('filter path with regexp', async t => {
  const scope = nock('http://example.test')
    .filteringPath(/\d/g, '3')
    .get('/?a=3&b=3')
    .reply(200, 'Hello World!')

  const { statusCode } = await got('http://example.test/', {
    query: { a: '1', b: '2' },
  })

  t.equal(statusCode, 200)
  scope.done()
})

test('filter body with function', async t => {
  let filteringRequestBodyCounter = 0

  const scope = nock('http://example.test')
    .filteringRequestBody(body => {
      ++filteringRequestBodyCounter
      t.equal(body, 'mamma mia')
      return 'mamma tua'
    })
    .post('/', 'mamma tua')
    .reply(200, 'Hello World!')

  const { statusCode } = await got('http://example.test/', {
    body: 'mamma mia',
  })

  t.equal(statusCode, 200)
  scope.done()
  t.equal(filteringRequestBodyCounter, 1)
})

test('filter body with regexp', async t => {
  const scope = nock('http://example.test')
    .filteringRequestBody(/mia/, 'nostra')
    .post('/', 'mamma nostra')
    .reply(200, 'Hello World!')

  const { statusCode } = await got('http://example.test/', {
    body: 'mamma mia',
  })

  t.equal(statusCode, 200)
  scope.done()
})

// TODO Convert to async / got.
test('abort request', t => {
  const scope = nock('http://example.test')
    .get('/hey')
    .reply(200, 'nobody')

  const req = http.request({
    host: 'example.test',
    path: '/hey',
  })

  req.on('response', res => {
    res.on('close', err => {
      t.equal(err.code, 'aborted')
      scope.done()
    })

    res.on('end', () => t.fail('this should never execute'))

    req.once('error', err => {
      t.equal(err.code, 'ECONNRESET')
      t.end()
    })

    req.abort()
  })

  req.end()
})

// TODO Convert to async / got.
test('pause response before data', t => {
  const scope = nock('http://example.test')
    .get('/pauser')
    .reply(200, 'nobody')

  const req = http.request({
    host: 'example.test',
    path: '/pauser',
  })

  req.on('response', res => {
    res.pause()

    let waited = false
    setTimeout(() => {
      waited = true
      res.resume()
    }, 500)

    res.on('data', data => t.true(waited))

    res.on('end', () => {
      scope.done()
      t.end()
    })
  })

  req.end()
})

test('chaining API', async t => {
  const scope = nock('http://example.test')
    .get('/one')
    .reply(200, 'first one')
    .get('/two')
    .reply(200, 'second one')

  const response1 = await got('http://example.test/one')

  t.equal(response1.statusCode, 200)
  t.equal(response1.body, 'first one')

  const response2 = await got('http://example.test/two')

  t.equal(response2.statusCode, 200)
  t.equal(response2.body, 'second one')

  scope.done()
})

test('same URI', async t => {
  const scope = nock('http://example.test')
    .get('/abc')
    .reply(200, 'first one')
    .get('/abc')
    .reply(201, 'second one')

  const response1 = await got('http://example.test/abc')

  t.equal(response1.statusCode, 200)
  t.equal(response1.body, 'first one')

  const response2 = await got('http://example.test/abc')

  t.equal(response2.statusCode, 201)
  t.equal(response2.body, 'second one')

  scope.done()
})

// TODO Should this test be kept?
test('can use hostname instead of host', t => {
  const scope = nock('http://example.test')
    .get('/')
    .reply(200, 'Hello World!')

  const req = http.request(
    {
      hostname: 'example.test',
      path: '/',
    },
    function(res) {
      t.equal(res.statusCode, 200)
      res.on('end', function() {
        scope.done()
        t.end()
      })
      // Streams start in 'paused' mode and must be started.
      // See https://nodejs.org/api/stream.html#stream_class_stream_readable
      res.resume()
    }
  )

  req.end()
})

// TODO convert to async / got.
test('hostname is case insensitive', t => {
  const scope = nock('http://example.test')
    .get('/path')
    .reply(200, 'hey')

  const options = {
    hostname: 'example.test',
    path: '/path',
    method: 'GET',
  }

  const req = http.request(options, function(res) {
    scope.done()
    t.end()
  })

  req.end()
})

test('can take a port', async t => {
  const scope = nock('http://example.test:3333')
    .get('/')
    .reply(200, 'Hello World!')

  const { statusCode } = await got('http://example.test:3333/')

  t.equal(statusCode, 200)
  scope.done()
})

test('can use https', async t => {
  const scope = nock('https://example.test')
    .get('/')
    .reply(200, 'Hello World!')

  const { statusCode, body } = await got('https://example.test/', {
    encoding: null,
  })

  t.equal(statusCode, 200)
  t.type(body, Buffer)
  t.equal(body.toString(), 'Hello World!')
  scope.done()
})

// TODO convert to got / async.
test('emits error if https route is missing', t => {
  nock('https://example.test')
    .get('/')
    .reply(200, 'Hello World!')

  const req = https.request(
    {
      host: 'example.test',
      path: '/abcdef892932',
    },
    function(res) {
      throw new Error('should not come here!')
    }
  )

  req.end()

  // This listener is intentionally after the end call so make sure that
  // listeners added after the end will catch the error
  req.on('error', function(err) {
    t.equal(
      err.message.trim(),
      `Nock: No match for request ${JSON.stringify(
        { method: 'GET', url: 'https://example.test/abcdef892932' },
        null,
        2
      )}`
    )
    t.end()
  })
})

// TODO convert to got / async.
test('emits error if https route is missing', t => {
  nock('https://example.test:123')
    .get('/')
    .reply(200, 'Hello World!')

  const req = https.request(
    {
      host: 'example.test',
      port: 123,
      path: '/dsadsads',
    },
    function(res) {
      throw new Error('should not come here!')
    }
  )

  req.end()

  // This listener is intentionally after the end call so make sure that
  // listeners added after the end will catch the error
  req.on('error', function(err) {
    t.equal(
      err.message.trim(),
      `Nock: No match for request ${JSON.stringify(
        { method: 'GET', url: 'https://example.test:123/dsadsads' },
        null,
        2
      )}`
    )
    t.end()
  })
})

test('scopes are independent', async t => {
  const scope1 = nock('http://example.test')
    .get('/')
    .reply(200, 'Hello World!')
  const scope2 = nock('http://example.test')
    .get('/')
    .reply(200, 'Hello World!')

  await got('http://example.test/')

  t.true(scope1.isDone())
  t.false(scope2.isDone())

  nock.cleanAll()
})

test('two scopes with the same request are consumed', async t => {
  const scope1 = nock('http://example.test')
    .get('/')
    .reply(200, 'Hello World!')

  const scope2 = nock('http://example.test')
    .get('/')
    .reply(200, 'Hello World!')

  await got('http://example.test/')
  await got('http://example.test/')

  scope1.done()
  scope2.done()
})

test('JSON encoded replies set the content-type header', async t => {
  const scope = nock('http://example.test')
    .get('/')
    .reply(200, {
      A: 'b',
    })

  t.equal(
    (await got('http://example.test/')).headers['content-type'],
    'application/json'
  )

  scope.done()
})

test('JSON encoded replies does not overwrite existing content-type header', async t => {
  const scope = nock('http://example.test')
    .get('/')
    .reply(
      200,
      {
        A: 'b',
      },
      {
        'Content-Type': 'unicorns',
      }
    )

  t.equal(
    (await got('http://example.test/')).headers['content-type'],
    'unicorns'
  )

  scope.done()
})

test("blank response doesn't have content-type application/json attached to it", async t => {
  const scope = nock('http://example.test')
    .get('/')
    .reply(200)

  t.equal(
    (await got('http://example.test/')).headers['content-type'],
    undefined
  )

  scope.done()
})

test('unencodable object throws the expected error', t => {
  const unencodableObject = {
    toJSON() {
      throw Error('bad!')
    },
  }

  t.throws(
    () =>
      nock('http://localhost')
        .get('/')
        .reply(200, unencodableObject),
    {
      message: 'Error encoding response body into JSON',
    }
  )

  t.end()
})

test('clean all works', t => {
  nock('http://example.test')
    .get('/nonexistent')
    .reply(200)

  http.get({ host: 'example.test', path: '/nonexistent' }, function(res) {
    t.assert(res.statusCode === 200, 'should mock before cleanup')

    nock.cleanAll()

    http
      .get({ host: 'example.test', path: '/nonexistent' }, function(res) {
        res.destroy()
        t.assert(res.statusCode !== 200, 'should clean up properly')
        t.end()
      })
      .on('error', function(err) {
        t.end()
      })
  })
})

test('cleanAll should remove pending mocks from all scopes', t => {
  const scope1 = nock('http://example.test')
    .get('/somepath')
    .reply(200, 'hey')
  t.deepEqual(scope1.pendingMocks(), ['GET http://example.test:80/somepath'])
  const scope2 = nock('http://example.test')
    .get('/somepath')
    .reply(200, 'hey')
  t.deepEqual(scope2.pendingMocks(), ['GET http://example.test:80/somepath'])

  nock.cleanAll()

  t.deepEqual(scope1.pendingMocks(), [])
  t.deepEqual(scope2.pendingMocks(), [])
  t.end()
})

test('is done works', t => {
  nock('http://example.test')
    .get('/nonexistent')
    .reply(200)

  t.ok(!nock.isDone())

  http.get({ host: 'example.test', path: '/nonexistent' }, function(res) {
    t.assert(res.statusCode === 200, 'should mock before cleanup')
    t.ok(nock.isDone())
    t.end()
  })
})

test('pending mocks works', t => {
  nock('http://example.test')
    .get('/nonexistent')
    .reply(200)

  t.deepEqual(nock.pendingMocks(), ['GET http://example.test:80/nonexistent'])

  http.get({ host: 'example.test', path: '/nonexistent' }, function(res) {
    t.assert(res.statusCode === 200, 'should mock before cleanup')
    t.deepEqual(nock.pendingMocks(), [])
    t.end()
  })
})

test('activeMocks returns incomplete mocks', t => {
  nock.cleanAll()
  nock('http://example.test')
    .get('/incomplete')
    .reply(200)

  t.deepEqual(nock.activeMocks(), ['GET http://example.test:80/incomplete'])
  t.end()
})

test("activeMocks doesn't return completed mocks", t => {
  nock.cleanAll()
  nock('http://example.test')
    .get('/complete-me')
    .reply(200)

  http.get({ host: 'example.test', path: '/complete-me' }, function(res) {
    t.deepEqual(nock.activeMocks(), [])
    t.end()
  })
})

test('username and password works', t => {
  const scope = nock('http://example.test')
    .get('/')
    .reply(200, 'Welcome, username')

  http
    .request(
      {
        hostname: 'example.test',
        auth: 'username:password',
        path: '/',
      },
      function(res) {
        scope.done()
        t.end()
      }
    )
    .end()
})

test('works with mikeal/request and username and password', t => {
  const scope = nock('http://example.test')
    .get('/abc')
    .reply(200, 'Welcome, username')

  mikealRequest(
    { uri: 'http://username:password@example.test/abc', log: true },
    function(err, res, body) {
      t.ok(!err, 'error')
      t.ok(scope.isDone())
      t.equal(body, 'Welcome, username')
      t.end()
    }
  )
})

test('different ports work works', t => {
  const scope = nock('http://example.test:8081')
    .get('/pathhh')
    .reply(200, 'Welcome, username')

  http
    .request(
      {
        hostname: 'example.test',
        port: 8081,
        path: '/pathhh',
      },
      function(res) {
        scope.done()
        t.end()
      }
    )
    .end()
})

test('different ports work work with Mikeal request', t => {
  const scope = nock('http://example.test:8082')
    .get('/pathhh')
    .reply(200, 'Welcome to Mikeal Request!')

  mikealRequest.get('http://example.test:8082/pathhh', function(
    err,
    res,
    body
  ) {
    t.ok(!err, 'no error')
    t.equal(body, 'Welcome to Mikeal Request!')
    t.ok(scope.isDone())
    t.end()
  })
})

test('explicitly specifiying port 80 works', t => {
  const scope = nock('http://example.test:80')
    .get('/pathhh')
    .reply(200, 'Welcome, username')

  http
    .request(
      {
        hostname: 'example.test',
        port: 80,
        path: '/pathhh',
      },
      function(res) {
        scope.done()
        t.end()
      }
    )
    .end()
})

test('post with object', t => {
  const scope = nock('http://example.test')
    .post('/claim', { some_data: 'something' })
    .reply(200)

  http
    .request(
      {
        hostname: 'example.test',
        port: 80,
        method: 'POST',
        path: '/claim',
      },
      function(res) {
        scope.done()
        t.end()
      }
    )
    .end('{"some_data":"something"}')
})

test('accept string as request target', t => {
  let dataCalled = false
  const scope = nock('http://example.test')
    .get('/')
    .reply(200, 'Hello World!')

  http.get('http://example.test', function(res) {
    t.equal(res.statusCode, 200)

    res.on('data', function(data) {
      dataCalled = true
      t.ok(data instanceof Buffer, 'data should be buffer')
      t.equal(data.toString(), 'Hello World!', 'response should match')
    })

    res.on('end', function() {
      t.ok(dataCalled)
      scope.done()
      t.end()
    })
  })
})

if (url.URL) {
  test('accept URL as request target', t => {
    let dataCalled = false
    const scope = nock('http://example.test')
      .get('/')
      .reply(200, 'Hello World!')

    http.get(new url.URL('http://example.test'), function(res) {
      t.equal(res.statusCode, 200)

      res.on('data', function(data) {
        dataCalled = true
        t.ok(data instanceof Buffer, 'data should be buffer')
        t.equal(data.toString(), 'Hello World!', 'response should match')
      })

      res.on('end', function() {
        t.ok(dataCalled)
        scope.done()
        t.end()
      })
    })
  })
}

test('request has path', t => {
  const scope = nock('http://example.test')
    .get('/the/path/to/infinity')
    .reply(200)

  const req = http.request(
    {
      hostname: 'example.test',
      port: 80,
      method: 'GET',
      path: '/the/path/to/infinity',
    },
    function(res) {
      scope.done()
      t.equal(
        req.path,
        '/the/path/to/infinity',
        'should have req.path set to /the/path/to/infinity'
      )
      t.end()
    }
  )
  req.end()
})

test('(re-)activate after restore', t => {
  t.plan(7)

  const server = http.createServer((request, response) => {
    t.pass('server received a request')

    switch (url.parse(request.url).pathname) {
      case '/':
        response.writeHead(200)
        response.write('server served a response')
        break
    }

    response.end()
  })

  server.listen(() => {
    const scope = nock(`http://localhost:${server.address().port}`)
      .get('/')
      .reply(304, 'served from our mock')

    nock.restore()
    t.false(nock.isActive())

    http.get(`http://localhost:${server.address().port}`, function(res) {
      res.resume()

      t.is(200, res.statusCode)

      res.on('end', function() {
        t.ok(!scope.isDone())

        nock.activate()
        t.true(nock.isActive())
        http.get(`http://localhost:${server.address().port}`, function(res) {
          res.resume()

          t.is(304, res.statusCode)

          res.on('end', function() {
            t.ok(scope.isDone())

            server.close(t.end)
          })
        })
      })
    })
  })
})

test('allow unordered body with json encoding', t => {
  const scope = nock('http://example.test')
    .post('/like-wtf', {
      foo: 'bar',
      bar: 'foo',
    })
    .reply(200, 'Heyyyy!')

  mikealRequest(
    {
      uri: 'http://example.test/like-wtf',
      method: 'POST',
      json: {
        bar: 'foo',
        foo: 'bar',
      },
    },
    function(e, r, body) {
      t.equal(body, 'Heyyyy!')
      scope.done()
      t.end()
    }
  )
})

test('allow unordered body with form encoding', t => {
  const scope = nock('http://example.test')
    .post('/like-wtf', {
      foo: 'bar',
      bar: 'foo',
    })
    .reply(200, 'Heyyyy!')

  mikealRequest(
    {
      uri: 'http://example.test/like-wtf',
      method: 'POST',
      form: {
        bar: 'foo',
        foo: 'bar',
      },
    },
    function(e, r, body) {
      t.equal(body, 'Heyyyy!')
      scope.done()
      t.end()
    }
  )
})

test('allow string json spec', t => {
  const bodyObject = { bar: 'foo', foo: 'bar' }

  const scope = nock('http://example.test')
    .post('/like-wtf', JSON.stringify(bodyObject))
    .reply(200, 'Heyyyy!')

  mikealRequest(
    {
      uri: 'http://example.test/like-wtf',
      method: 'POST',
      json: {
        bar: 'foo',
        foo: 'bar',
      },
    },
    function(e, r, body) {
      t.equal(body, 'Heyyyy!')
      scope.done()
      t.end()
    }
  )
})

test('has a req property on the response', t => {
  const scope = nock('http://example.test')
    .get('/like-wtf')
    .reply(200)
  const req = http.request('http://example.test/like-wtf', function(res) {
    res.on('end', function() {
      t.ok(res.req, "req property doesn't exist")
      scope.done()
      t.end()
    })
    // Streams start in 'paused' mode and must be started.
    // See https://nodejs.org/api/stream.html#stream_class_stream_readable
    res.resume()
  })
  req.end()
})

test('when net connect is disabled, throws the expected error ', async t => {
  nock.cleanAll()
  nock.disableNetConnect()
  t.once('end', () => nock.enableNetConnect())

  try {
    await got('http://example.test')
    t.fail('Expected to throw')
  } catch (err) {
    t.type(err, 'Error')
    t.equal(err.message, 'Nock: Disallowed net connect for "example.test:80/"')
    t.equal(err.code, 'ENETUNREACH')
    t.ok(err.stack)
  }
})

test('enable real HTTP request only for specified domain, via string', t => {
  t.plan(1)

  const server = http.createServer((request, response) => {
    t.pass('server received a request')
    response.writeHead(200)
    response.end()
    t.end()
  })
  t.once('end', () => server.close())

  nock.enableNetConnect('localhost')
  t.once('end', () => nock.enableNetConnect())

  server.listen(() =>
    mikealRequest(`http://localhost:${server.address().port}/`)
  )
})

test('disallow request for other domains, via string', t => {
  nock.enableNetConnect('localhost')
  t.once('end', () => nock.enableNetConnect())

  http
    .get('http://www.amazon.com', function(res) {
      throw 'should not deliver this request'
    })
    .on('error', function(err) {
      t.equal(
        err.message,
        'Nock: Disallowed net connect for "www.amazon.com:80/"'
      )
      t.end()
    })
})

test('enable real HTTP request only for specified domain, via regexp', t => {
  t.plan(1)

  const server = http.createServer((request, response) => {
    t.pass('server received a request')
    response.writeHead(200)
    response.end()
    t.end()
  })
  t.once('end', () => server.close())

  nock.enableNetConnect(/ocalhos/)
  t.once('end', () => nock.enableNetConnect())

  server.listen(() =>
    mikealRequest(`http://localhost:${server.address().port}/`)
  )
})

test('disallow request for other domains, via regexp', t => {
  nock.enableNetConnect(/ocalhos/)
  t.once('end', () => nock.enableNetConnect())

  http
    .get('http://www.amazon.com', function(res) {
      throw 'should not deliver this request'
    })
    .on('error', function(err) {
      t.equal(
        err.message,
        'Nock: Disallowed net connect for "www.amazon.com:80/"'
      )
      t.end()
    })
})

test('repeating once', t => {
  nock.disableNetConnect()

  nock('http://example.test')
    .get('/')
    .once()
    .reply(200, 'Hello World!')

  http.get('http://example.test', function(res) {
    t.equal(200, res.statusCode, 'first request')
    t.end()
  })

  nock.cleanAll()

  nock.enableNetConnect()
})

test('repeating twice', t => {
  nock.disableNetConnect()

  nock('http://example.test')
    .get('/')
    .twice()
    .reply(200, 'Hello World!')

  async.each(
    [1, 2],
    function(_, cb) {
      http.get('http://example.test', function(res) {
        t.equal(200, res.statusCode)
        cb()
      })
    },
    t.end.bind(t)
  )
})

test('repeating thrice', t => {
  nock.disableNetConnect()

  nock('http://example.test')
    .get('/')
    .thrice()
    .reply(200, 'Hello World!')

  async.each(
    [1, 2, 3],
    function(_, cb) {
      http.get('http://example.test', function(res) {
        t.equal(200, res.statusCode)
        cb()
      })
    },
    t.end.bind(t)
  )
})

test('repeating response 4 times', t => {
  nock.disableNetConnect()

  nock('http://example.test')
    .get('/')
    .times(4)
    .reply(200, 'Hello World!')

  async.each(
    [1, 2, 3, 4],
    function(_, cb) {
      http.get('http://example.test', function(res) {
        t.equal(200, res.statusCode, 'first request')
        cb()
      })
    },
    t.end.bind(t)
  )
})

test('superagent works', t => {
  const responseText = 'Yay superagent!'
  const headers = { 'Content-Type': 'text/plain' }
  nock('http://example.test')
    .get('/somepath')
    .reply(200, responseText, headers)

  superagent.get('http://example.test/somepath').end(function(err, res) {
    t.equal(res.text, responseText)
    t.end()
  })
})

test('superagent works with query string', t => {
  const responseText = 'Yay superagentzzz'
  const headers = { 'Content-Type': 'text/plain' }
  nock('http://example.test')
    .get('/somepath?a=b')
    .reply(200, responseText, headers)

  superagent.get('http://example.test/somepath?a=b').end(function(err, res) {
    t.equal(res.text, responseText)
    t.end()
  })
})

test('superagent posts', t => {
  nock('http://example.test')
    .post('/somepath?b=c')
    .reply(204)

  superagent
    .post('http://example.test/somepath?b=c')
    .send('some data')
    .end(function(err, res) {
      t.equal(res.status, 204)
      t.end()
    })
})

test('response is an http.IncomingMessage instance', t => {
  const responseText = 'incoming message!'
  nock('http://example.test')
    .get('/somepath')
    .reply(200, responseText)

  http
    .request(
      {
        host: 'example.test',
        path: '/somepath',
      },
      function(res) {
        res.resume()
        t.true(res instanceof http.IncomingMessage)
        t.end()
      }
    )
    .end()
})

test('resetting nock catastrophically while a request is in progress is handled gracefully', async t => {
  // While invoking cleanAll() from a nock request handler isn't very
  // realistic, it's possible that user code under test could crash, causing
  // before or after hooks to fire, which invoke `nock.cleanAll()`. A little
  // extreme, though if this does happen, we may as well be graceful about it.
  function somethingBad() {
    nock.cleanAll()
  }

  const scope = nock('http://example.test')
    .get('/somepath')
    .reply(200, (uri, requestBody) => {
      somethingBad()
      return 'hi'
    })

  const { body } = await got('http://example.test/somepath')

  t.equal(body, 'hi')
  scope.done()
})

test('write callback called', t => {
  const scope = nock('http://filterboddiezregexp.com')
    .filteringRequestBody(/mia/, 'nostra')
    .post('/', 'mamma nostra')
    .reply(200, 'Hello World!')

  let callbackCalled = false
  const req = http.request(
    {
      host: 'filterboddiezregexp.com',
      method: 'POST',
      path: '/',
      port: 80,
    },
    function(res) {
      t.equal(callbackCalled, true)
      t.equal(res.statusCode, 200)
      res.on('end', function() {
        scope.done()
        t.end()
      })
      // Streams start in 'paused' mode and must be started.
      // See https://nodejs.org/api/stream.html#stream_class_stream_readable
      res.resume()
    }
  )

  req.write('mamma mia', null, function() {
    callbackCalled = true
    req.end()
  })
})

test('end callback called', t => {
  const scope = nock('http://example.test')
    .filteringRequestBody(/mia/, 'nostra')
    .post('/', 'mamma nostra')
    .reply(200, 'Hello World!')

  let callbackCalled = false
  const req = http.request(
    {
      host: 'example.test',
      method: 'POST',
      path: '/',
      port: 80,
    },
    function(res) {
      t.equal(callbackCalled, true)
      t.equal(res.statusCode, 200)
      res.on('end', function() {
        scope.done()
        t.end()
      })
      // Streams start in 'paused' mode and must be started.
      // See https://nodejs.org/api/stream.html#stream_class_stream_readable
      res.resume()
    }
  )

  req.end('mamma mia', null, function() {
    callbackCalled = true
  })
})

test('finish event fired before end event (bug-139)', t => {
  const scope = nock('http://example.test')
    .filteringRequestBody(/mia/, 'nostra')
    .post('/', 'mamma nostra')
    .reply(200, 'Hello World!')

  let finishCalled = false
  const req = http.request(
    {
      host: 'example.test',
      method: 'POST',
      path: '/',
      port: 80,
    },
    function(res) {
      t.equal(finishCalled, true)
      t.equal(res.statusCode, 200)
      res.on('end', function() {
        scope.done()
        t.end()
      })
      // Streams start in 'paused' mode and must be started.
      // See https://nodejs.org/api/stream.html#stream_class_stream_readable
      res.resume()
    }
  )

  req.on('finish', function() {
    finishCalled = true
  })

  req.end('mamma mia')
})

test('sending binary and receiving JSON should work ', t => {
  const scope = nock('http://example.test')
    .filteringRequestBody(/.*/, '*')
    .post('/some/path', '*')
    .reply(
      201,
      { foo: '61' },
      {
        'Content-Type': 'application/json',
      }
    )

  mikealRequest(
    {
      method: 'POST',
      uri: 'http://example.test/some/path',
      body: Buffer.from('ffd8ffe000104a46494600010101006000600000ff', 'hex'),
      headers: { Accept: 'application/json', 'Content-Length': 23861 },
    },
    function(err, res, body) {
      scope.done()

      t.equal(res.statusCode, 201)
      t.equal(body.length, 12)

      let json
      try {
        json = JSON.parse(body)
      } catch (e) {
        json = {}
      }

      t.equal(json.foo, '61')
      t.end()
    }
  )
})

// https://github.com/nock/nock/issues/146
test('resume() is automatically invoked when the response is drained', t => {
  const replyLength = 1024 * 1024
  const replyBuffer = Buffer.from(new Array(replyLength + 1).join('.'))
  t.equal(replyBuffer.length, replyLength)

  nock('http://example.test')
    .get('/abc')
    .reply(200, replyBuffer)

  needle.get('http://example.test/abc', function(err, res, buffer) {
    t.notOk(err)
    t.ok(res)
    t.ok(buffer)
    t.same(buffer, replyBuffer)
    t.end()
  })
})

test('handles get with restify client', t => {
  const scope = nock('https://example.test')
    .get('/get')
    .reply(200, 'get')

  const client = restify.createClient({
    url: 'https://example.test',
  })

  client.get('/get', function(err, req, res) {
    req.on('result', function(err, res) {
      res.body = ''
      res.setEncoding('utf8')
      res.on('data', function(chunk) {
        res.body += chunk
      })

      res.on('end', function() {
        t.equal(res.body, 'get')
        t.end()
        scope.done()
      })
    })
  })
})

test('handles post with restify client', t => {
  const scope = nock('https://example.test')
    .post('/post', 'hello world')
    .reply(200, 'post')

  const client = restify.createClient({
    url: 'https://example.test',
  })

  client.post('/post', function(err, req, res) {
    req.on('result', function(err, res) {
      res.body = ''
      res.setEncoding('utf8')
      res.on('data', function(chunk) {
        res.body += chunk
      })

      res.on('end', function() {
        t.equal(res.body, 'post')
        t.end()
        scope.done()
      })
    })

    req.write('hello world')
    req.end()
  })
})

test('handles get with restify JsonClient', t => {
  const scope = nock('https://example.test')
    .get('/get')
    .reply(200, { get: 'ok' })

  const client = restify.createJsonClient({
    url: 'https://example.test',
  })

  client.get('/get', function(err, req, res, obj) {
    t.equal(obj.get, 'ok')
    t.end()
    scope.done()
  })
})

test('handles post with restify JsonClient', t => {
  const scope = nock('https://example.test')
    .post('/post', { username: 'banana' })
    .reply(200, { post: 'ok' })

  const client = restify.createJsonClient({
    url: 'https://example.test',
  })

  client.post('/post', { username: 'banana' }, function(err, req, res, obj) {
    t.equal(obj.post, 'ok')
    t.end()
    scope.done()
  })
})

test('handles 404 with restify JsonClient', t => {
  const scope = nock('https://example.test')
    .put('/404')
    .reply(404)

  const client = restify.createJsonClient({
    url: 'https://example.test',
  })

  client.put('/404', function(err, req, res, obj) {
    t.equal(res.statusCode, 404)
    t.end()
    scope.done()
  })
})

test('handles 500 with restify JsonClient', t => {
  const scope = nock('https://example.test')
    .delete('/500')
    .reply(500)

  const client = restify.createJsonClient({
    url: 'https://example.test',
  })

  client.del('/500', function(err, req, res, obj) {
    t.equal(res.statusCode, 500)
    t.end()
    scope.done()
  })
})

test('test request timeout option', t => {
  nock('http://example.com')
    .get('/test')
    .reply(200, JSON.stringify({ foo: 'bar' }))

  const options = {
    url: 'http://example.com/test',
    method: 'GET',
    timeout: 2000,
  }

  mikealRequest(options, function(err, res, body) {
    t.strictEqual(err, null)
    t.equal(body, '{"foo":"bar"}')
    t.end()
  })
})

test('done fails when specified request header is missing', t => {
  nock('http://example.test', {
    reqheaders: {
      'X-App-Token': 'apptoken',
      'X-Auth-Token': 'apptoken',
    },
  })
    .post('/resource')
    .reply(200, { status: 'ok' })

  const d = domain.create()

  d.run(function() {
    mikealRequest({
      method: 'POST',
      uri: 'http://example.test/resource',
      headers: {
        'X-App-Token': 'apptoken',
      },
    })
  })

  d.once('error', function(err) {
    t.ok(err.message.match(/No match/))
    t.end()
  })
})

test('matches request header with regular expression', t => {
  nock('http://example.test', {
    reqheaders: {
      'X-My-Super-Power': /.+/,
    },
  })
    .post('/superpowers')
    .reply(200, { status: 'ok' })

  mikealRequest(
    {
      method: 'POST',
      uri: 'http://example.test/superpowers',
      headers: {
        'X-My-Super-Power': 'mullet growing',
      },
    },
    function(err, res, body) {
      t.strictEqual(err, null)
      t.equal(body, '{"status":"ok"}')
      t.end()
    }
  )
})

test('request header satisfies the header function', t => {
  nock('http://example.test', {
    reqheaders: {
      'X-My-Super-Power': function(value) {
        return value === 'mullet growing'
      },
    },
  })
    .post('/superpowers')
    .reply(200, { status: 'ok' })

  mikealRequest(
    {
      method: 'POST',
      uri: 'http://example.test/superpowers',
      headers: {
        'X-My-Super-Power': 'mullet growing',
      },
    },
    function(err, res, body) {
      t.strictEqual(err, null)
      t.equal(body, '{"status":"ok"}')
      t.end()
    }
  )
})

test("done fails when specified request header doesn't match regular expression", t => {
  nock('http://example.test', {
    reqheaders: {
      'X-My-Super-Power': /Mullet.+/,
    },
  })
    .post('/resource')
    .reply(200, { status: 'ok' })

  const d = domain.create()

  d.run(function() {
    mikealRequest({
      method: 'POST',
      uri: 'http://example.test/superpowers',
      headers: {
        'X-My-Super-Power': 'mullet growing',
      },
    })
  })

  d.once('error', function(err) {
    t.ok(err.message.match(/No match/))
    t.end()
  })
})

test("done fails when specified request header doesn't satisfy the header function", t => {
  nock('http://example.test', {
    reqheaders: {
      'X-My-Super-Power': function(value) {
        return value === 'Mullet Growing'
      },
    },
  })
    .post('/resource')
    .reply(200, { status: 'ok' })

  const d = domain.create()

  d.run(function() {
    mikealRequest({
      method: 'POST',
      uri: 'http://example.test/superpowers',
      headers: {
        'X-My-Super-Power': 'mullet growing',
      },
    })
  })

  d.once('error', function(err) {
    t.ok(err.message.match(/No match/))
    t.end()
  })
})

test('done does not fail when specified request header is not missing', t => {
  nock('http://example.test', {
    reqheaders: {
      'X-App-Token': 'apptoken',
      'X-Auth-Token': 'apptoken',
    },
  })
    .post('/resource')
    .reply(200, { status: 'ok' })

  mikealRequest(
    {
      method: 'POST',
      uri: 'http://example.test/resource',
      headers: {
        'X-App-Token': 'apptoken',
        'X-Auth-Token': 'apptoken',
      },
    },
    function(err, res, body) {
      t.type(err, 'null')
      t.equal(res.statusCode, 200)
      t.end()
    }
  )
})

test('done fails when specified bad request header is present', t => {
  nock('http://example.test', {
    badheaders: ['cookie'],
  })
    .post('/resource')
    .reply(200, { status: 'ok' })

  const d = domain.create()

  d.run(function() {
    mikealRequest({
      method: 'POST',
      uri: 'http://example.test/resource',
      headers: {
        Cookie: 'cookie',
      },
    })
  })

  d.once('error', function(err) {
    t.ok(err.message.match(/No match/))
    t.end()
  })
})

test('get correct filtering with scope and request headers filtering', t => {
  const responseText = 'OK!'
  const responseHeaders = { 'Content-Type': 'text/plain' }
  const requestHeaders = { host: 'a.subdomain.of.google.com' }

  const scope = nock('http://a.subdomain.of.google.com', {
    filteringScope: function(scope) {
      return /^http:\/\/.*\.google\.com/.test(scope)
    },
  })
    .get('/somepath')
    .reply(200, responseText, responseHeaders)

  let dataCalled = false
  const host = 'some.other.subdomain.of.google.com'
  const req = http.get(
    {
      host,
      method: 'GET',
      path: '/somepath',
      port: 80,
    },
    function(res) {
      res.on('data', function(data) {
        dataCalled = true
        t.equal(data.toString(), responseText)
      })
      res.on('end', function() {
        t.true(dataCalled)
        scope.done()
        t.end()
      })
    }
  )

  t.equivalent(req._headers, { host: requestHeaders.host })
})

test('mocking succeeds even when mocked and specified request header names have different cases', t => {
  nock('http://example.test', {
    reqheaders: {
      'x-app-token': 'apptoken',
      'x-auth-token': 'apptoken',
    },
  })
    .post('/resource')
    .reply(200, { status: 'ok' })

  mikealRequest(
    {
      method: 'POST',
      uri: 'http://example.test/resource',
      headers: {
        'X-App-TOKEN': 'apptoken',
        'X-Auth-TOKEN': 'apptoken',
      },
    },
    function(err, res, body) {
      t.type(err, 'null')
      t.equal(res.statusCode, 200)
      t.end()
    }
  )
})

// https://github.com/nock/nock/issues/966
test('mocking succeeds when mocked and specified request headers have falsy values', t => {
  nock('http://example.test', {
    reqheaders: {
      'x-foo': 0,
    },
  })
    .post('/resource')
    .reply(200, { status: 'ok' })

  mikealRequest(
    {
      method: 'POST',
      uri: 'http://example.test/resource',
      headers: {
        'X-Foo': 0,
      },
    },
    function(err, res, body) {
      t.error(err)
      t.equal(res.statusCode, 200)
      t.end()
    }
  )
})

test('mocking succeeds even when host request header is not specified', t => {
  nock('http://example.test')
    .post('/resource')
    .reply(200, { status: 'ok' })

  mikealRequest(
    {
      method: 'POST',
      uri: 'http://example.test/resource',
      headers: {
        'X-App-TOKEN': 'apptoken',
        'X-Auth-TOKEN': 'apptoken',
      },
    },
    function(err, res, body) {
      t.type(err, 'null')
      t.equal(res.statusCode, 200)
      t.end()
    }
  )
})

// https://github.com/nock/nock/issues/158
test('mikeal/request with strictSSL: true', t => {
  nock('https://example.test')
    .post('/what')
    .reply(200, { status: 'ok' })

  mikealRequest(
    {
      method: 'POST',
      uri: 'https://example.test/what',
      strictSSL: true,
    },
    function(err, res, body) {
      t.type(err, 'null')
      t.equal(res && res.statusCode, 200)
      t.end()
    }
  )
})

test('.setNoDelay', t => {
  nock('http://example.test')
    .get('/yay')
    .reply(200, 'Hi')

  const req = http.request(
    {
      host: 'example.test',
      path: '/yay',
      port: 80,
    },
    function(res) {
      t.equal(res.statusCode, 200)
      res.on('end', t.end.bind(t))
      // Streams start in 'paused' mode and must be started.
      // See https://nodejs.org/api/stream.html#stream_class_stream_readable
      res.resume()
    }
  )

  req.setNoDelay(true)

  req.end()
})

test('match basic authentication header', t => {
  const username = 'testuser'
  const password = 'testpassword'
  const authString = `${username}:${password}`

  const expectedAuthHeader = `Basic ${Buffer.from(authString).toString(
    'base64'
  )}`

  const scope = nock('http://example.test')
    .get('/')
    .matchHeader('Authorization', val => val === expectedAuthHeader)
    .reply(200, 'Hello World!')

  http.get(
    {
      host: 'example.test',
      path: '/',
      port: 80,
      auth: authString,
    },
    function(res) {
      res.setEncoding('utf8')
      t.equal(res.statusCode, 200)

      res.on('data', function(data) {
        t.equal(data, 'Hello World!')
      })

      res.on('end', function() {
        scope.done()
        t.end()
      })
    }
  )
})

test('request emits socket', t => {
  nock('http://example.test')
    .get('/')
    .reply(200, 'hey')

  const req = http.get('http://example.test')
  req.once('socket', function(socket) {
    t.equal(this, req)
    t.type(socket, Object)
    t.type(socket.getPeerCertificate(), 'string')
    t.end()
  })
})

test('socket emits connect and secureConnect', t => {
  t.plan(3)

  nock('http://example.test')
    .post('/')
    .reply(200, 'hey')

  const req = http.request({
    host: 'example.test',
    path: '/',
    method: 'POST',
  })

  req.on('socket', function(socket) {
    socket.once('connect', function() {
      req.end()
      t.ok(true)
    })
    socket.once('secureConnect', function() {
      t.ok(true)
    })
  })

  req.once('response', function(res) {
    res.setEncoding('utf8')
    res.on('data', function(d) {
      t.equal(d, 'hey')
    })
  })
})

test('socket setKeepAlive', t => {
  nock('http://example.test')
    .get('/')
    .reply(200, 'hey')

  const req = http.get('http://example.test')
  req.once('socket', function(socket) {
    socket.setKeepAlive(true)
    t.end()
  })
})

test('abort destroys socket', t => {
  nock('http://example.test')
    .get('/')
    .reply(200, 'hey')

  const req = http.get('http://example.test')
  req.once('error', function() {
    // ignore
  })
  req.once('socket', function(socket) {
    req.abort()
    t.ok(socket.destroyed)
    t.end()
  })
})

test('hyperquest works', t => {
  nock('http://example.test')
    .get('/somepath')
    .reply(200, 'Yay hyperquest!')

  const req = hyperquest('http://example.test/somepath')
  let reply = ''
  req.on('data', function(d) {
    reply += d
  })
  req.once('end', function() {
    t.equals(reply, 'Yay hyperquest!')
    t.end()
  })
})

test('match domain using regexp', t => {
  nock(/regexexample\.test/)
    .get('/resources')
    .reply(200, 'Match regex')

  mikealRequest.get('http://regexexample.test/resources', function(
    err,
    res,
    body
  ) {
    t.type(err, 'null')
    t.equal(res.statusCode, 200)
    t.equal(body, 'Match regex')

    t.end()
  })
})

test('match domain using regexp with path as callback (issue-1137)', t => {
  nock.cleanAll()
  nock(/.*/)
    .get(() => true)
    .reply(200, 'Match regex')

  mikealRequest.get('http://example.test/resources', function(err, res, body) {
    t.type(err, 'null')
    t.equal(res.statusCode, 200)
    t.equal(body, 'Match regex')
    t.end()
  })
})

test('match multiple interceptors with regexp domain (issue-508)', t => {
  nock.cleanAll()
  nock(/chainregex/)
    .get('/')
    .reply(200, 'Match regex')
    .get('/')
    .reply(500, 'Match second intercept')

  mikealRequest.get('http://chainregex.test', function(err, res, body) {
    t.type(err, 'null')
    t.equal(res.statusCode, 200)
    t.equal(body, 'Match regex')

    mikealRequest.get('http://chainregex.test', function(err, res, body) {
      t.type(err, 'null')
      t.equal(res.statusCode, 500)
      t.equal(body, 'Match second intercept')

      t.end()
    })
  })
})

test('match domain using intercept callback', t => {
  const validUrl = ['/cats', '/dogs']

  nock('http://example.test')
    .get(function(uri) {
      return validUrl.indexOf(uri) >= 0
    })
    .reply(200, 'Match intercept')
    .get('/cats')
    .reply(200, 'Match intercept 2')

  mikealRequest.get('http://example.test/cats', function(err, res, body) {
    t.type(err, 'null')
    t.equal(res.statusCode, 200)
    t.equal(body, 'Match intercept')

    // This one should match the second .get()
    mikealRequest.get('http://example.test/cats', function(err, res, body) {
      t.type(err, 'null')
      t.equal(res.statusCode, 200)
      t.equal(body, 'Match intercept 2')
      t.end()
    })
  })
})

test('match path using regexp', t => {
  nock('http://example.test')
    .get(/regex$/)
    .reply(200, 'Match regex')

  mikealRequest.get('http://example.test/resources/regex', function(
    err,
    res,
    body
  ) {
    t.type(err, 'null')
    t.equal(res.statusCode, 200)
    t.equal(body, 'Match regex')
    t.end()
  })
})

test('match path using function', t => {
  const path = '/match/uri/function'
  const options = {
    hostname: 'example.test',
    path,
  }
  const uriFunction = function(uri) {
    return uri === path
  }

  nock(`http://${options.hostname}`)
    .delete(uriFunction)
    .reply(200, 'Match DELETE')
    .get(uriFunction)
    .reply(200, 'Match GET')
    .head(uriFunction)
    .reply(200, 'Match HEAD')
    .merge(uriFunction)
    .reply(200, 'Match MERGE')
    .options(uriFunction)
    .reply(200, 'Match OPTIONS')
    .patch(uriFunction)
    .reply(200, 'Match PATCH')
    .post(uriFunction)
    .reply(200, 'Match POST')
    .put(uriFunction)
    .reply(200, 'Match PUT')

  options.method = 'POST'
  http
    .request(options, function(res) {
      res.setEncoding('utf8')
      t.equal(res.statusCode, 200)
      let body = ''
      res.on('data', function(data) {
        body += data
      })
      res.on('end', function() {
        t.equal(body, `Match ${options.method}`)

        options.method = 'GET'
        http
          .request(options, function(res) {
            res.setEncoding('utf8')
            t.equal(res.statusCode, 200)
            let body = ''
            res.on('data', function(data) {
              body += data
            })
            res.on('end', function() {
              t.equal(body, `Match ${options.method}`)

              options.method = 'OPTIONS'
              options.path = '/no/match'
              http
                .request(options)
                .on('error', e => {
                  t.similar(e.toString(), /Error: Nock: No match for request/)
                  t.end()
                })
                .end()
            })
          })
          .end()
      })
    })
    .end()
})

test('isDone() must consider repeated responses', t => {
  const scope = nock('http://example.test')
    .get('/')
    .times(2)
    .reply(204)

  function makeRequest(callback) {
    const req = http.request(
      {
        host: 'example.test',
        path: '/',
        port: 80,
      },
      function(res) {
        t.equal(res.statusCode, 204)
        res.on('end', callback)
        // Streams start in 'paused' mode and must be started.
        // See https://nodejs.org/api/stream.html#stream_class_stream_readable
        res.resume()
      }
    )
    req.end()
  }

  t.notOk(scope.isDone(), 'should not be done before all requests')
  makeRequest(function() {
    t.notOk(scope.isDone(), 'should not yet be done after the first request')
    makeRequest(function() {
      t.ok(scope.isDone(), 'should be done after the two requests are made')
      scope.done()
      t.end()
    })
  })
})

test('you must setup an interceptor for each request', t => {
  const scope = nock('http://example.test')
    .get('/hey')
    .reply(200, 'First match')

  mikealRequest.get('http://example.test/hey', function(error, res, body) {
    t.equal(res.statusCode, 200)
    t.equal(body, 'First match', 'should match first request response body')

    mikealRequest.get('http://example.test/hey', function(error, res, body) {
      t.equal(
        error && error.toString(),
        `Error: Nock: No match for request ${JSON.stringify(
          {
            method: 'GET',
            url: 'http://example.test/hey',
            headers: { host: 'example.test' },
          },
          null,
          2
        )}`
      )
      scope.done()
      t.end()
    })
  })
})

test('replyWithError returns an error on request', t => {
  const scope = nock('http://example.test')
    .post('/echo')
    .replyWithError('Service not found')

  const req = http.request({
    host: 'example.test',
    method: 'POST',
    path: '/echo',
    port: 80,
  })

  // An error should have have been raised
  req.on('error', function(e) {
    scope.done()
    t.equal(e.message, 'Service not found')
    t.end()
  })

  req.end()
})

test('replyWithError allows json response', t => {
  const scope = nock('http://example.test')
    .post('/echo')
    .replyWithError({ message: 'Service not found', code: 'test' })

  const req = http.request({
    host: 'example.test',
    method: 'POST',
    path: '/echo',
    port: 80,
  })

  // An error should have have been raised
  req.on('error', function(e) {
    scope.done()
    t.equal(e.message, 'Service not found')
    t.equal(e.code, 'test')
    t.end()
  })

  req.end()
})

test('no content type provided', t => {
  const scope = nock('http://example.test')
    .replyContentLength()
    .post('/httppost', function() {
      return true
    })
    .reply(401, '')

  http
    .request(
      {
        host: 'example.test',
        path: '/httppost',
        method: 'POST',
        headers: {},
      },
      function(res) {
        res.on('data', function() {})
        res.once('end', function() {
          scope.done()
          t.ok(true)
          t.end()
        })
      }
    )
    .end('WHAA')
})

// https://github.com/nock/nock/issues/835
test('match domain and path using regexp', t => {
  nock.cleanAll()
  const imgResponse = 'Matched Images Page'

  const scope = nock(/example/)
    .get(/img/)
    .reply(200, imgResponse)

  mikealRequest.get('http://example.test/imghp?hl=en', function(
    err,
    res,
    body
  ) {
    scope.done()
    t.type(err, 'null')
    t.equal(res.statusCode, 200)
    t.equal(body, imgResponse)
    t.end()
  })
})

test('multiple interceptors override headers from unrelated request', t => {
  nock.cleanAll()

  nock.define([
    {
      scope: 'https://example.test:443',
      method: 'get',
      path: '/bar',
      reqheaders: {
        'x-foo': 'bar',
      },
      status: 200,
      response: {},
    },
    {
      scope: 'https://example.test:443',
      method: 'get',
      path: '/baz',
      reqheaders: {
        'x-foo': 'baz',
      },
      status: 200,
      response: {},
    },
  ])

  mikealRequest(
    {
      url: 'https://example.test/bar',
      headers: {
        'x-foo': 'bar',
      },
    },
    function(err, res, body) {
      t.error(err)
      t.equal(res.statusCode, 200)

      mikealRequest.get(
        {
          url: 'https://example.test/baz',
          headers: {
            'x-foo': 'baz',
          },
        },
        function(err, res, body) {
          t.error(err)
          t.equal(res.statusCode, 200)
          t.end()
        }
      )
    }
  )
})

// https://github.com/nock/nock/issues/1003
test('correctly parse request without specified path', t => {
  nock.cleanAll()

  const scope1 = nock('https://example.test')
    .get('')
    .reply(200)

  https
    .request({ hostname: 'example.test' }, function(res) {
      t.equal(res.statusCode, 200)
      res.on('data', function() {})
      res.on('end', function() {
        scope1.done()
        t.end()
      })
    })
    .end()
})

test('data is sent with flushHeaders', t => {
  nock.cleanAll()

  const scope1 = nock('https://example.test')
    .get('')
    .reply(200, 'this is data')

  https
    .request({ hostname: 'example.test' }, function(res) {
      t.equal(res.statusCode, 200)
      res.on('data', function(data) {
        t.equal(data.toString(), 'this is data')
      })
      res.on('end', function() {
        scope1.done()
        t.end()
      })
    })
    .flushHeaders()
})

test('should log matching', async t => {
  const messages = []

  const scope = nock('http://example.test')
    .get('/')
    .reply(200, 'Hello, World!')
    .log(message => messages.push(message))

  await got('http://example.test/')

  t.deepEqual(messages, [
    'matching http://example.test:80/ to GET http://example.test:80/: true',
  ])

  scope.done()
})

test('teardown', t => {
  let leaks = Object.keys(global).splice(globalCount, Number.MAX_VALUE)

  leaks = leaks.filter(function(key) {
    return acceptableLeaks.indexOf(key) == -1
  })

  t.deepEqual(leaks, [], 'No leaks')
  t.end()
})<|MERGE_RESOLUTION|>--- conflicted
+++ resolved
@@ -15,12 +15,9 @@
 const async = require('async')
 const got = require('got')
 const lolex = require('lolex')
-<<<<<<< HEAD
 const proxyquire = require('proxyquire').noPreserveCache()
-=======
 const debug = require('debug')
 const sinon = require('sinon')
->>>>>>> 2be89146
 
 const textFile = path.join(__dirname, '..', 'assets', 'reply_file_1.txt')
 const binaryFile = path.join(__dirname, '..', 'assets', 'reply_file_2.txt.gz')
