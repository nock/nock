'use strict'

// Nock's strategy is to test as much as possible either through the public API
// or, when that is not possible, through the mock surface.
//
// Whenever tests can be written against the public API or the mock surface, do
// that rather than add tests here.
//
// This helps ensure that the code in the common module stays tight, and that
// it's all necessary for handling the supported use cases. The project enforces
// 100% test coverage, so when utility code falls out of test, we know it's time
// to remove it.

const http = require('http')
const { expect } = require('chai')
const sinon = require('sinon')
const nock = require('..')

const common = require('../lib/common')
const matchBody = require('../lib/match_body')

// match_body has its own test file that tests the functionality from the API POV.
// Since it's not in common.js does it make more sense for these six unit tests to move into that file?
describe('Body Match', () => {
  describe('unit', () => {
    it('ignores new line characters from strings', () => {
      const result = matchBody(
        {},
        'something //here is something more \n',
        'something //here is something more \n\r',
      )
      expect(result).to.equal(true)
    })

    it("when spec is a function, it's called with newline characters intact", () => {
      const exampleBody = 'something //here is something more \n'
      const matchCbSpy = sinon.spy()

      matchBody({}, matchCbSpy, exampleBody)
      expect(matchCbSpy).to.have.been.calledOnceWithExactly(exampleBody)
    })

    it('should not throw, when headers come node-fetch style as array', () => {
      const result = matchBody(
        { headers: { 'Content-Type': ['multipart/form-data;'] } },
        {},
        'test',
      )
      expect(result).to.equal(false)
    })

    it("should not ignore new line characters from strings when Content-Type contains 'multipart'", () => {
      const result = matchBody(
        { headers: { 'Content-Type': 'multipart/form-data;' } },
        'something //here is something more \nHello',
        'something //here is something more \nHello',
      )
      expect(result).to.equal(true)
    })

    it("should not ignore new line characters from strings when Content-Type contains 'multipart' (arrays come node-fetch style as array)", () => {
      const result = matchBody(
        { headers: { 'Content-Type': ['multipart/form-data;'] } },
        'something //here is something more \nHello',
        'something //here is something more \nHello',
      )
      expect(result).to.equal(true)
    })

    it('should use strict equality for deep comparisons', () => {
      const result = matchBody({}, { number: 1 }, '{"number": "1"}')
      expect(result).to.equal(false)
    })
  })
})

describe('`normalizeRequestOptions()`', () => {
  it('should normalize hosts with port', () => {
    const result = common.normalizeRequestOptions({
      host: 'example.test:12345',
      port: 12345,
    })

    const expected = {
      host: 'example.test:12345',
      hostname: 'example.test',
      port: 12345,
      proto: 'http',
    }

    expect(result).to.deep.equal(expected)
  })

  it('should normalize hosts without port', () => {
    const result = common.normalizeRequestOptions({
      hostname: 'example.test',
    })

    const expected = {
      host: 'example.test:80',
      hostname: 'example.test',
      port: 80,
      proto: 'http',
    }

    expect(result).to.deep.equal(expected)
  })

  it('should not error and add defaults for empty options', () => {
    const result = common.normalizeRequestOptions({})

    const expected = {
      host: 'localhost:80',
      // Should this be included?
      // hostname: 'localhost'
      port: 80,
      proto: 'http',
    }

    expect(result).to.deep.equal(expected)
  })
})

describe('`isUtf8Representable()`', () => {
  it("should return false for buffers that aren't utf8 representable", () => {
    expect(common.isUtf8Representable(Buffer.from('8001', 'hex'))).to.equal(
      false,
    )
  })

  it('should returns true for buffers containing strings', () => {
    expect(common.isUtf8Representable(Buffer.from('8001', 'utf8'))).to.equal(
      true,
    )
  })
})

it('`isJSONContent()`', () => {
  expect(common.isJSONContent({ 'content-type': 'application/json' })).to.equal(
    true,
  )

  expect(
    common.isJSONContent({ 'content-type': 'application/json; charset=utf-8' }),
  ).to.equal(true)

  expect(common.isJSONContent({ 'content-type': 'text/plain' })).to.equal(false)
})

describe('`headersFieldNamesToLowerCase()`', () => {
  it('should return a lower-cased copy of the input', () => {
    const input = {
      HoSt: 'example.test',
      'Content-typE': 'plain/text',
    }
    const inputClone = { ...input }
    const result = common.headersFieldNamesToLowerCase(input, true)
    const expected = {
      host: 'example.test',
      'content-type': 'plain/text',
    }

    expect(result).to.deep.equal(expected)
    expect(input).to.deep.equal(inputClone) // assert the input is not mutated
  })

  it('throws on conflicting keys', () => {
    expect(() =>
      common.headersFieldNamesToLowerCase(
        {
          HoSt: 'example.test',
          HOST: 'example.test',
        },
        true,
      ),
    ).to.throw(
      'Failed to convert header keys to lower case due to field name conflict: host',
    )
  })
})

describe('`headersFieldsArrayToLowerCase()`', () => {
  it('should work on arrays', () => {
    // Sort for comparison because order doesn't matter.
    const result = common
      .headersFieldsArrayToLowerCase(['HoSt', 'Content-typE'])
      .sort()

    expect(result).to.deep.equal(['content-type', 'host'])
  })

  it('should de-duplicate arrays', () => {
    // Sort for comparison because order doesn't matter.
    const result = common
      .headersFieldsArrayToLowerCase([
        'hosT',
        'HoSt',
        'Content-typE',
        'conTenT-tYpe',
      ])
      .sort()

    expect(result).to.deep.equal(['content-type', 'host'])
  })
})

describe('`deleteHeadersField()`', () => {
  it('should delete fields with case-insensitive field names', () => {
    // Prepare.
    const headers = {
      HoSt: 'example.test',
      'Content-typE': 'plain/text',
    }

    // Confidence check.
    expect(headers).to.have.property('HoSt')
    expect(headers).to.have.property('Content-typE')

    // Act.
    common.deleteHeadersField(headers, 'HOST')
    common.deleteHeadersField(headers, 'CONTENT-TYPE')

    // Assert.
    expect(headers).to.not.have.property('HoSt')
    expect(headers).to.not.have.property('Content-typE')
  })

  it('should remove multiple fields with same case-insensitive names', () => {
    const headers = {
      foo: 'one',
      FOO: 'two',
      'X-Foo': 'three',
    }

    common.deleteHeadersField(headers, 'foo')

    expect(headers).to.deep.equal({ 'X-Foo': 'three' })
  })

  it('should throw for invalid headers', () => {
    expect(() => common.deleteHeadersField('foo', 'Content-Type')).to.throw(
      'headers must be an object',
    )
  })

  it('should throw for invalid field name', () => {
    expect(() => common.deleteHeadersField({}, /cookie/)).to.throw(
      'field name must be a string',
    )
  })
})

describe('`matchStringOrRegexp()`', () => {
  it('should match if pattern is string and target matches', () => {
    const result = common.matchStringOrRegexp('to match', 'to match')
    expect(result).to.equal(true)
  })

  it("should not match if pattern is string and target doesn't match", () => {
    const result = common.matchStringOrRegexp('to match', 'not to match')
    expect(result).to.equal(false)
  })

  it('should match pattern is number and target matches', () => {
    const result = common.matchStringOrRegexp(123, 123)
    expect(result).to.equal(true)
  })

  it('should handle undefined target when pattern is string', () => {
    const result = common.matchStringOrRegexp(undefined, 'to not match')
    expect(result).to.equal(false)
  })

  it('should handle undefined target when pattern is regex', () => {
    const result = common.matchStringOrRegexp(undefined, /not/)
    expect(result).to.equal(false)
  })

  it('should match if pattern is regex and target matches', () => {
    const result = common.matchStringOrRegexp('to match', /match/)
    expect(result).to.equal(true)
  })

  it("should not match if pattern is regex and target doesn't match", () => {
    const result = common.matchStringOrRegexp('to match', /not/)
    expect(result).to.equal(false)
  })
})

<<<<<<< HEAD
=======
describe('`overrideRequests()`', () => {
  afterEach(() => {
    common.restoreOverriddenRequests()
  })

  it('should throw if called a second time', () => {
    nock.restore()
    common.overrideRequests()
    // Second call throws.
    expect(() => common.overrideRequests()).to.throw(
      "Module's request already overridden for http protocol.",
    )
  })
})

it('`restoreOverriddenRequests()` can be called more than once', () => {
  common.restoreOverriddenRequests()
  common.restoreOverriddenRequests()
})

>>>>>>> c8a4c0a1
describe('`stringifyRequest()`', () => {
  it('should include non-default ports', () => {
    const options = {
      method: 'GET',
      port: 3000,
      proto: 'http',
      hostname: 'example.test',
      path: '/',
      headers: {},
    }

    const result = common.stringifyRequest(options, 'foo')

    // We have to parse the object instead of comparing the raw string because the order of keys are not guaranteed.
    expect(JSON.parse(result)).to.deep.equal({
      method: 'GET',
      url: 'http://example.test:3000/',
      headers: {},
      body: 'foo',
    })
  })

  it('should not include default http port', () => {
    const options = {
      method: 'GET',
      port: 80,
      proto: 'http',
      hostname: 'example.test',
      path: '/',
      headers: {},
    }

    const result = common.stringifyRequest(options, 'foo')

    expect(JSON.parse(result)).to.deep.equal({
      method: 'GET',
      url: 'http://example.test/',
      headers: {},
      body: 'foo',
    })
  })

  it('should not include default https port', () => {
    const options = {
      method: 'POST',
      port: 443,
      proto: 'https',
      hostname: 'example.test',
      path: '/the/path',
      headers: {},
    }

    const result = common.stringifyRequest(options, 'foo')

    expect(JSON.parse(result)).to.deep.equal({
      method: 'POST',
      url: 'https://example.test/the/path',
      headers: {},
      body: 'foo',
    })
  })

  it('should default optional options', () => {
    const options = {
      port: 80,
      proto: 'http',
      hostname: 'example.test',
      headers: {},
    }

    const result = common.stringifyRequest(options, 'foo')

    expect(JSON.parse(result)).to.deep.equal({
      method: 'GET',
      url: 'http://example.test',
      headers: {},
      body: 'foo',
    })
  })

  it('should pass headers through', () => {
    const options = {
      method: 'GET',
      port: 80,
      proto: 'http',
      hostname: 'example.test',
      path: '/',
      headers: { cookie: 'fiz=baz', 'set-cookie': ['hello', 'world'] },
    }

    const result = common.stringifyRequest(options, 'foo')

    expect(JSON.parse(result)).to.deep.equal({
      method: 'GET',
      url: 'http://example.test/',
      headers: { cookie: 'fiz=baz', 'set-cookie': ['hello', 'world'] },
      body: 'foo',
    })
  })

  it('should always treat the body as a string', () => {
    const options = {
      method: 'GET',
      port: 80,
      proto: 'http',
      hostname: 'example.test',
      path: '/',
      headers: {},
    }

    const result = common.stringifyRequest(options, '{"hello":"world"}')

    expect(JSON.parse(result)).to.deep.equal({
      method: 'GET',
      url: 'http://example.test/',
      headers: {},
      body: '{"hello":"world"}',
    })
  })
})

it('`headersArrayToObject()`', () => {
  const headers = [
    'Content-Type',
    'application/json; charset=utf-8',
    'Last-Modified',
    'foobar',
    'Expires',
    'fizbuzz',
  ]

  expect(common.headersArrayToObject(headers)).to.deep.equal({
    'content-type': 'application/json; charset=utf-8',
    'last-modified': 'foobar',
    expires: 'fizbuzz',
  })

  const headersMultipleSetCookies = headers.concat([
    'Set-Cookie',
    'foo=bar; Domain=.github.com; Path=/',
    'Set-Cookie',
    'fiz=baz; Domain=.github.com; Path=/',
    'set-cookie',
    'foo=baz; Domain=.github.com; Path=/',
  ])

  expect(common.headersArrayToObject(headersMultipleSetCookies)).to.deep.equal({
    'content-type': 'application/json; charset=utf-8',
    'last-modified': 'foobar',
    expires: 'fizbuzz',
    'set-cookie': [
      'foo=bar; Domain=.github.com; Path=/',
      'fiz=baz; Domain=.github.com; Path=/',
      'foo=baz; Domain=.github.com; Path=/',
    ],
  })

  expect(() => common.headersArrayToObject(123)).to.throw(
    'Expected a header array',
  )
})

it('`percentEncode()` encodes extra reserved characters', () => {
  expect(common.percentEncode('foo+(*)!')).to.equal('foo%2B%28%2A%29%21')
})

describe('`normalizeClientRequestArgs()`', () => {
  it('should throw for invalid URL', () => {
    // See https://github.com/nodejs/node/pull/38614 release in node v16.2.0
    const [major, minor] = process.versions.node.split('.').map(Number)
    const useNewErrorText = major > 16 || (major === 16 && minor > 1)
    const errorText = useNewErrorText ? 'Invalid URL' : 'example.test'

    // no schema
    expect(() => http.get('example.test')).to.throw(TypeError, errorText)
  })

  it('can include auth info', async () => {
    const scope = nock('http://example.test')
      .get('/')
      .basicAuth({ user: 'user', pass: 'pw' })
      .reply()

    http.get('http://user:pw@example.test')
    scope.isDone()
  })

  it('should handle a single callback', async () => {
    // TODO: Only passing a callback isn't currently supported by Nock,
    // but should be in the future as Node allows it.
    const cb = () => {}

    const { options, callback } = common.normalizeClientRequestArgs(cb)

    expect(options).to.deep.equal({})
    expect(callback).to.equal(cb)
  })
})

describe('`dataEqual()`', () => {
  it('treats explicit and implicit undefined object values as equal', () => {
    const result = common.dataEqual({ a: 'a', b: undefined }, { a: 'a' })
    expect(result).to.equal(true)
  })
  it('does not conflate object and array keys', () => {
    const result = common.dataEqual(['a', 'b'], { 0: 'a', 1: 'b' })
    expect(result).to.equal(false)
  })
  it('treats JSON path notated and nested objects as equal', () => {
    const result = common.dataEqual(
      { 'foo[bar][0]': 'baz' },
      { foo: { bar: ['baz'] } },
    )
    expect(result).to.equal(true)
  })
  it('does not equate arrays of different length', () => {
    const result = common.dataEqual(['a'], ['a', 'b'])
    expect(result).to.equal(false)
  })
})

it('testing timers are deleted correctly', done => {
  const timeoutSpy = sinon.spy()
  const intervalSpy = sinon.spy()
  const immediateSpy = sinon.spy()

  common.setTimeout(timeoutSpy, 0)
  common.setInterval(intervalSpy, 0)
  common.setImmediate(immediateSpy)
  common.removeAllTimers()

  setImmediate(() => {
    expect(timeoutSpy).to.not.have.been.called()
    expect(intervalSpy).to.not.have.been.called()
    expect(immediateSpy).to.not.have.been.called()
    done()
  })
})

describe('`isPlainObject()`', () => {
  const { isPlainObject } = common

  it('custom Object', () => {
    function Foo() {
      this.a = 1
    }
    expect(isPlainObject(new Foo()), false)
  })

  it('Array', () => {
    expect(isPlainObject([1, 2, 3]), false)
  })

  it('Date', () => {
    expect(isPlainObject(new Date()), false)
  })

  it('RegExp', () => {
    expect(isPlainObject(/a/), false)
  })

  it('plain Object', () => {
    expect(isPlainObject({}), true)
  })

  it('null', () => {
    expect(isPlainObject(null), true)
  })

  it('null-Object /1', () => {
    expect(isPlainObject({ __proto__: null }), true)
  })

  it('null-Object /2', () => {
    expect(isPlainObject(Object.create(null)), true)
  })
})

describe('`expand()`', () => {
  const { expand } = common

  it('undefined', () => {
    expect(expand(undefined), undefined)
  })

  it('null', () => {
    expect(expand(null), null)
  })

  it('throws on constructor', () => {
    expect(expand({ constructor: 4 })).equal(undefined)
  })

  it('pure key values', () => {
    expect(expand({ a: 4 })).deep.equal({ a: 4 })
  })

  it('nested object', () => {
    expect(expand({ 'a.b': 4 })).deep.equal({ a: { b: 4 } })
  })

  it('nested object', () => {
    expect(expand({ 'a.b': 4, 'a.c': 5 })).deep.equal({ a: { b: 4, c: 5 } })
  })

  it('nested object', () => {
    expect(expand({ 'a.b': 4, 'b.a': 5 })).deep.equal({
      a: { b: 4 },
      b: { a: 5 },
    })
  })

  it('nested array', () => {
    expect(expand({ 'a.0': 4, 'a.1': 5 })).deep.equal({ a: [4, 5] })
  })

  it('array-like', () => {
    expect(expand({ 'a[0]': 4, 'a[1]': 5 })).deep.equal({ a: [4, 5] })
  })

  it('example', () => {
    expect(expand({ 'foo[bar][0]': 'baz' })).deep.equal({
      foo: { bar: ['baz'] },
    })
  })

  it('does not mutate original', () => {
    const original = { 'foo[bar][0]': 'baz' }
    const result = expand(original)
    expect(result).deep.equal({ foo: { bar: ['baz'] } })
    expect(original).deep.equal({ 'foo[bar][0]': 'baz' })
    expect(original).not.equal(result)
  })
})<|MERGE_RESOLUTION|>--- conflicted
+++ resolved
@@ -287,29 +287,6 @@
   })
 })
 
-<<<<<<< HEAD
-=======
-describe('`overrideRequests()`', () => {
-  afterEach(() => {
-    common.restoreOverriddenRequests()
-  })
-
-  it('should throw if called a second time', () => {
-    nock.restore()
-    common.overrideRequests()
-    // Second call throws.
-    expect(() => common.overrideRequests()).to.throw(
-      "Module's request already overridden for http protocol.",
-    )
-  })
-})
-
-it('`restoreOverriddenRequests()` can be called more than once', () => {
-  common.restoreOverriddenRequests()
-  common.restoreOverriddenRequests()
-})
-
->>>>>>> c8a4c0a1
 describe('`stringifyRequest()`', () => {
   it('should include non-default ports', () => {
     const options = {
