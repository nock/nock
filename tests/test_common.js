--- conflicted
+++ resolved
@@ -455,111 +455,6 @@
   t.done()
 })
 
-<<<<<<< HEAD
-test('formatQueryValue formats values with type "number"', t => {
-  t.deepEqual(common.formatQueryValue(0, 0), [0, '0'])
-  t.deepEqual(common.formatQueryValue(0, -1000), [0, '-1000'])
-  t.deepEqual(common.formatQueryValue(0, 500), [0, '500'])
-  t.done()
-})
-
-test('formatQueryValue formats null & undefined values', t => {
-  t.deepEqual(common.formatQueryValue(0, null), [0, ''])
-  t.deepEqual(common.formatQueryValue(0, undefined), [0, ''])
-  t.done()
-})
-
-test('formatQueryValue formats values with type "string" (when stringFormattingFn is undefined)', t => {
-  t.deepEqual(common.formatQueryValue(0, 'foo'), [0, 'foo'])
-
-  t.done()
-})
-
-test('formatQueryValue formats values with type "string" (when stringFormattingFn is defined)', t => {
-  t.deepEqual(
-    common.formatQueryValue(0, 'FOO', function(str) {
-      return typeof str === 'string' ? str.toLowerCase() : str
-    }),
-    [0, 'foo']
-  )
-
-  t.done()
-})
-
-test('formatQueryValue does not format regex', t => {
-  t.deepEqual(common.formatQueryValue(0, /^foo(bar)?$/i), [0, /^foo(bar)?$/i])
-  t.done()
-})
-
-test('formatQueryValue formats arrays', t => {
-  t.deepEqual(
-    common.formatQueryValue(0, [
-      0,
-      -100,
-      'foo',
-      { sum: 10 },
-      null,
-      undefined,
-      /^foo(bar)?$/i,
-      ['baz', 100],
-    ]),
-    [
-      0,
-      [
-        '0',
-        '-100',
-        'foo',
-        { sum: '10' },
-        '',
-        '',
-        /^foo(bar)?$/i,
-        ['baz', '100'],
-      ],
-    ]
-  )
-  t.done()
-})
-
-test('formatQueryValue formats objects', t => {
-  t.deepEqual(
-    common.formatQueryValue(0, {
-      a: 5,
-      b: 5,
-      c: undefined,
-      d: null,
-      e: [10, undefined, 'foo'],
-    }),
-    [
-      0,
-      {
-        a: '5',
-        b: '5',
-        c: '',
-        d: '',
-        e: ['10', '', 'foo'],
-      },
-    ]
-  )
-  t.done()
-})
-
-test('formatQueryValue formats keys (when stringFormattingFn is undefined)', t => {
-  t.deepEqual(common.formatQueryValue(0, 'foo'), [0, 'foo'])
-
-  t.done()
-})
-
-test('formatQueryValue formats keys (when stringFormattingFn is defined)', t => {
-  const formatString = function(str) {
-    return typeof str === 'string' ? str.toLowerCase() : str
-  }
-
-  t.deepEqual(common.formatQueryValue('FOO', 'BAZ', formatString), [
-    'foo',
-    'baz',
-  ])
-  t.done()
-=======
 test('normalizeClientRequestArgs throws for invalid URL', async t => {
   // no schema
   t.throws(() => http.get('example.test'), {
@@ -587,5 +482,4 @@
 
   t.deepEqual(options, {})
   t.is(callback, cb)
->>>>>>> b9431a75
 })