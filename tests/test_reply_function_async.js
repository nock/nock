--- conflicted
+++ resolved
@@ -49,56 +49,17 @@
   scope.done()
 })
 
-<<<<<<< HEAD
 test('reply should throw on error on the callback', async t => {
   nock('http://example.test')
-=======
-test('reply should throw on error on the callback', t => {
-  let dataCalled = false
-
-  const scope = nock('http://example.test')
->>>>>>> 88e85ac3
     .get('/')
     .reply(500, (path, requestBody, callback) =>
       callback(new Error('Database failed'))
     )
 
-<<<<<<< HEAD
   t.rejects(got('http://example.test'), {
     name: 'RequestError',
     message: 'Database failed',
   })
-=======
-  // TODO When this request is converted to `got`, it causes the request not
-  // to match.
-  const req = http.request(
-    {
-      host: 'example.test',
-      path: '/',
-      port: 80,
-    },
-    res => {
-      t.equal(res.statusCode, 500, 'Status code is 500')
-
-      res.on('data', data => {
-        dataCalled = true
-        t.ok(data instanceof Buffer, 'data should be buffer')
-        t.ok(
-          data.toString().indexOf('Error: Database failed') === 0,
-          'response should match'
-        )
-      })
-
-      res.on('end', () => {
-        t.ok(dataCalled, 'data handler was called')
-        scope.done()
-        t.end()
-      })
-    }
-  )
-
-  req.end()
->>>>>>> 88e85ac3
 })
 
 test('an error passed to the callback propagates when [err, fullResponseArray] is expected', async t => {
