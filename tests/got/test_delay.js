--- conflicted
+++ resolved
@@ -134,8 +134,6 @@
     expect(body).to.equal(textFileContents)
     scope.done()
   })
-<<<<<<< HEAD
-=======
 })
 
 describe('`delayConnection()`', () => {
@@ -286,5 +284,4 @@
 
     req.end()
   })
->>>>>>> 26fb0255
 })