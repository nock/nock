--- conflicted
+++ resolved
@@ -1112,7 +1112,6 @@
       })
   })
 
-<<<<<<< HEAD
   // We don't support yet in mocked 100-continue requests, so currently we just make sure it pass through.
   it('Request with `Expect: 100-continue` pass through', async () => {
     const { origin } = await startHttpServer((request, response) => {
@@ -1140,7 +1139,8 @@
         res.on('end', resolve)
       })
     })
-=======
+  })
+
   it('supports requests with more than default maximum header fields count', done => {
     let reqHeaders
 
@@ -1176,6 +1176,5 @@
         done()
       },
     )
->>>>>>> ed5e5ba6
   })
 })