'use strict'

const http = require('node:http')
const https = require('node:https')
const { expect } = require('chai')
const sinon = require('sinon')
const url = require('node:url')
const nock = require('../..')
const got = require('./got_client')
const { text } = require('node:stream/consumers')
const { getDecompressedGetBody } = require('../../lib/utils/node')
const { startHttpServer } = require('../servers')

const acceptableGlobalKeys = new Set([
  ...Object.keys(global),
  '_key',
  '__core-js_shared__',
  'fetch',
  'Response',
  'Headers',
  'Request',
])

describe('Intercept', () => {
  it('invalid or missing method parameter throws an exception', () => {
    expect(() => nock('https://example.test').intercept('/somepath')).to.throw(
      'The "method" parameter is required for an intercept call.',
    )
  })

  it("should throw when the path doesn't include a leading slash and there is no base path", () => {
    expect(() => nock('http://example.test').get('no-leading-slash')).to.throw(
      "Non-wildcard URL path strings must begin with a slash (otherwise they won't match anything)",
    )
  })

  // https://github.com/nock/nock/issues/1730
  it('should throw when the path is empty and there is no base path', () => {
    expect(() => nock('http://example.test').get('')).to.throw(
      "Non-wildcard URL path strings must begin with a slash (otherwise they won't match anything) (got: )",
    )
  })

  it('should intercept a basic GET request', async () => {
    const scope = nock('http://example.test').get('/').reply(201)

    const { statusCode } = await got('http://example.test/')

    expect(statusCode).to.equal(201)
    scope.done()
  })

  it('get, lowercase', done => {
    const onData = sinon.spy()

    const scope = nock('http://example.test').get('/form').reply(200, 'OK!')

    // Since this is testing a lowercase `method`, it's using the `http` module.
    const req = http.request(
      {
        host: 'example.test',
        method: 'get',
        path: '/form',
        port: 80,
      },
      res => {
        expect(res.statusCode).to.equal(200)
        res.on('data', data => {
          onData()
          expect(data).to.be.an.instanceOf(Buffer)
          expect(data.toString()).to.equal('OK!')
        })
        res.on('end', () => {
          expect(onData).to.have.been.calledOnce()
          scope.done()
          done()
        })
      },
    )

    req.end()
  })

  it('should intercept a GET request with body', async () => {
    const scope = nock('http://example.test')
      .get('/')
      .reply(200, request => text(getDecompressedGetBody(request)))

    const { body } = await got('http://example.test/', {
      method: 'GET',
      allowGetBody: true,
      body: 'Hello World!',
    })

    expect(body).to.equal('Hello World!')
    scope.done()
  })

  it('should intercept a request with a base path', async () => {
    const scope = nock('http://example.test/abc').get('/def').reply(201)

    const { statusCode } = await got('http://example.test/abc/def')

    expect(statusCode).to.equal(201)
    scope.done()
  })

  it('should intercept a request with a base path and no interceptor path', async () => {
    const scope = nock('http://example.test/abc').get('').reply(201)

    const { statusCode } = await got('http://example.test/abc')

    expect(statusCode).to.equal(201)
    scope.done()
  })

  it('should intercept a request with a base path and an interceptor path without a leading slash', async () => {
    const scope = nock('http://example.test/abc').get('def').reply(201)

    const { statusCode } = await got('http://example.test/abcdef')

    expect(statusCode).to.equal(201)
    scope.done()
  })

  it('should intercept a basic POST request', async () => {
    const scope = nock('http://example.test').post('/form').reply(201, 'OK!')

    const { statusCode, body } = await got.post('http://example.test/form', {
      responseType: 'buffer',
    })

    expect(statusCode).to.equal(201)
    expect(body).to.be.an.instanceOf(Buffer)
    expect(body.toString('utf8')).to.equal('OK!')
    scope.done()
  })

  it('post with empty response body', async () => {
    const scope = nock('http://example.test').post('/form').reply()

    const { statusCode, body } = await got.post('http://example.test/form', {
      responseType: 'buffer',
    })

    expect(statusCode).to.equal(200)
    expect(body).to.be.an.instanceOf(Buffer)
    expect(body).to.have.lengthOf(0)
    scope.done()
  })

  it('post, lowercase', done => {
    const onData = sinon.spy()

    const scope = nock('http://example.test').post('/form').reply(200, 'OK!')

    // Since this is testing a lowercase `method`, it's using the `http` module.
    const req = http.request(
      {
        host: 'example.test',
        method: 'post',
        path: '/form',
        port: 80,
      },
      res => {
        expect(res.statusCode).to.equal(200)
        res.on('data', data => {
          onData()
          expect(data).to.be.an.instanceOf(Buffer)
          expect(data.toString()).to.equal('OK!')
        })
        res.on('end', () => {
          expect(onData).to.have.been.calledOnce()
          scope.done()
          done()
        })
      },
    )

    req.end()
  })

  it('post with regexp as spec', async () => {
    const input = 'key=val'

    const scope = nock('http://example.test')
      .post('/echo', /key=v.?l/g)
      .reply(200, async request =>
        ['OK', new URL(request.url).pathname, await request.text()].join(' '),
      )

    const { body } = await got.post('http://example.test/echo', { body: input })

    expect(body).to.equal('OK /echo key=val')
    scope.done()
  })

  it('post with function as spec', async () => {
    const scope = nock('http://example.test')
      .post('/echo', body => body === 'key=val')
      .reply(200, async request =>
        ['OK', new URL(request.url).pathname, await request.text()].join(' '),
      )

    const { body } = await got.post('http://example.test/echo', {
      body: 'key=val',
    })

    expect(body).to.equal('OK /echo key=val')
    scope.done()
  })

  it('post with chaining on call', async () => {
    const input = 'key=val'

    const scope = nock('http://example.test')
      .post('/echo', input)
      .reply(200, async request =>
        ['OK', new URL(request.url).pathname, await request.text()].join(' '),
      )

    const { body } = await got.post('http://example.test/echo', { body: input })

    expect(body).to.equal('OK /echo key=val')
    scope.done()
  })

  it('should intercept a basic DELETE request', async () => {
    const scope = nock('https://example.test').delete('/').reply(204)

    const { statusCode } = await got.delete('https://example.test')

    expect(statusCode).to.equal(204)
    scope.done()
  })

  // Not sure what is the intent of this test.
  it('reply with callback and filtered path and body', async () => {
    const scope = nock('http://example.test')
      .filteringPath(/.*/, '*')
      .filteringRequestBody(/.*/, '*')
      .post('*', '*')
      .reply(200, async request =>
        ['OK', new URL(request.url).pathname, await request.text()].join(' '),
      )

    const { body } = await got.post('http://example.test/original/path', {
      body: 'original=body',
    })

    expect(body).to.equal('OK /original/path original=body')
    scope.done()
  })

  it('should intercept a basic HEAD request', async () => {
    const scope = nock('http://example.test').head('/').reply(201)

    const { statusCode } = await got.head('http://example.test/')

    expect(statusCode).to.equal(201)
    scope.done()
  })

  it('body data is differentiating', async () => {
    const scope = nock('http://example.test')
      .post('/', 'abc')
      .reply(200, 'Hey 1')
      .post('/', 'def')
      .reply(200, 'Hey 2')

    const response1 = await got.post('http://example.test/', { body: 'abc' })
    expect(response1).to.include({ statusCode: 200, body: 'Hey 1' })

    const response2 = await got.post('http://example.test/', { body: 'def' })
    expect(response2).to.include({ statusCode: 200, body: 'Hey 2' })

    scope.done()
  })

  it('chaining', async () => {
    const scope = nock('http://example.test')
      .get('/')
      .reply(200, 'Hello World!')
      .post('/form')
      .reply(201, 'OK!')

    const response1 = await got.post('http://example.test/form')
    expect(response1).to.include({ statusCode: 201, body: 'OK!' })

    const response2 = await got('http://example.test/')
    expect(response2).to.include({ statusCode: 200, body: 'Hello World!' })

    scope.done()
  })

  it('encoding', async () => {
    const scope = nock('http://example.test')
      .get('/')
      .reply(200, 'Hello World!')

    const { body } = await got('http://example.test/', { encoding: 'base64' })

    expect(body).to.be.a('string').and.equal('SGVsbG8gV29ybGQh')

    scope.done()
  })

  it('on interceptor, filter path with function', async () => {
    // Interceptor.filteringPath simply proxies to Scope.filteringPath, this test covers the proxy,
    // testing the logic of filteringPath itself is done in test_scope.js.
    const scope = nock('http://example.test')
      .get('/?a=2&b=1')
      .filteringPath(() => '/?a=2&b=1')
      .reply(200, 'Hello World!')

    const { statusCode } = await got('http://example.test/', {
      searchParams: { a: '1', b: '2' },
    })

    expect(statusCode).to.equal(200)
    scope.done()
  })

  it('chaining API', async () => {
    const scope = nock('http://example.test')
      .get('/one')
      .reply(200, 'first one')
      .get('/two')
      .reply(200, 'second one')

    const response1 = await got('http://example.test/one')
    expect(response1).to.include({ statusCode: 200, body: 'first one' })

    const response2 = await got('http://example.test/two')
    expect(response2).to.include({ statusCode: 200, body: 'second one' })

    scope.done()
  })

  it('same URI', async () => {
    const scope = nock('http://example.test')
      .get('/abc')
      .reply(200, 'first one')
      .get('/abc')
      .reply(201, 'second one')

    const response1 = await got('http://example.test/abc')
    expect(response1).to.include({ statusCode: 200, body: 'first one' })

    const response2 = await got('http://example.test/abc')
    expect(response2).to.include({ statusCode: 201, body: 'second one' })

    scope.done()
  })

  // TODO Should this test be kept?
  it('can use hostname instead of host', done => {
    const scope = nock('http://example.test')
      .get('/')
      .reply(200, 'Hello World!')

    const req = http.request(
      {
        hostname: 'example.test',
        path: '/',
      },
      res => {
        expect(res.statusCode).to.equal(200)
        res.on('end', () => {
          scope.done()
          done()
        })
        // Streams start in 'paused' mode and must be started.
        // See https://nodejs.org/api/stream.html#stream_class_stream_readable
        res.resume()
      },
    )

    req.end()
  })

  it('hostname is case insensitive', done => {
    const scope = nock('http://example.test').get('/path').reply()

    const req = http.request(
      {
        hostname: 'EXAMPLE.test',
        path: '/path',
        method: 'GET',
      },
      () => {
        scope.done()
        done()
      },
    )
    req.end()
  })

  it('can take a port', async () => {
    const scope = nock('http://example.test:3333').get('/').reply()

    const { statusCode } = await got('http://example.test:3333/')

    expect(statusCode).to.equal(200)
    scope.done()
  })

  it('can use https', async () => {
    const scope = nock('https://example.test').get('/').reply()

    const { statusCode } = await got('https://example.test/', {
      responseType: 'buffer',
    })

    expect(statusCode).to.equal(200)
    scope.done()
  })

  it('return 501 if https route is missing', done => {
    nock('https://example.test').get('/').reply(200, 'Hello World!')

    https.get(
      {
        host: 'example.test',
        path: '/abcdef892932',
      },
      res => {
        expect(res.statusCode).to.equal(501)
        done()
      },
    )
  })

  it('return 501 if https route is missing, non-standard port', done => {
    nock('https://example.test:123').get('/').reply(200, 'Hello World!')

    https.get(
      {
        host: 'example.test',
        port: 123,
        path: '/dsadsads',
      },
      res => {
        expect(res.statusCode).to.equal(501)
        done()
      },
    )
  })

  it('scopes are independent', async () => {
    const scope1 = nock('http://example.test')
      .get('/')
      .reply(200, 'Hello World!')
    const scope2 = nock('http://example.test')
      .get('/')
      .reply(200, 'Hello World!')

    await got('http://example.test/')

    expect(scope1.isDone()).to.be.true()
    expect(scope2.isDone()).to.be.false()
  })

  it('two scopes with the same request are consumed', async () => {
    const scope1 = nock('http://example.test')
      .get('/')
      .reply(200, 'Hello World!')

    const scope2 = nock('http://example.test')
      .get('/')
      .reply(200, 'Hello World!')

    await got('http://example.test/')
    await got('http://example.test/')

    scope1.done()
    scope2.done()
  })

  // TODO: Move this test to test_header_matching.
  it('username and password works', done => {
    const scope = nock('http://example.test')
      .get('/')
      .reply(200, 'Welcome, username')

    http
      .request(
        {
          hostname: 'example.test',
          auth: 'username:password',
          path: '/',
        },
        () => {
          scope.done()
          done()
        },
      )
      .end()
  })

  it('Matches with a username and password in the URL', async () => {
    const scope = nock('http://example.test')
      .get('/abc')
      .reply(function () {
        // TODO Investigate why we don't get an authorization header.
        // expect(this.req.headers).to.include({ Authorization: 'foobar' })
        return [200]
      })

    const { statusCode } = await got(
      'http://username:password@example.test/abc',
    )
    expect(statusCode).to.equal(200)

    scope.done()
  })

  it('different port works', done => {
    const scope = nock('http://example.test:8081').get('/').reply()

    http
      .request(
        {
          hostname: 'example.test',
          port: 8081,
          path: '/',
        },
        () => {
          scope.done()
          done()
        },
      )
      .end()
  })

  it('explicitly specifying port 80 works', done => {
    const scope = nock('http://example.test:80').get('/').reply()

    http
      .request(
        {
          hostname: 'example.test',
          port: 80,
          path: '/',
        },
        () => {
          scope.done()
          done()
        },
      )
      .end()
  })

  it('post with object', done => {
    const scope = nock('http://example.test')
      .post('/claim', { some_data: 'something' })
      .reply()

    http
      .request(
        {
          hostname: 'example.test',
          port: 80,
          method: 'POST',
          path: '/claim',
        },
        () => {
          scope.done()
          done()
        },
      )
      .end('{"some_data":"something"}')
  })

  it('accept string as request target', done => {
    const responseBody = 'Hello World!'
    const onData = sinon.spy()
    const scope = nock('http://example.test').get('/').reply(200, responseBody)

    http.get('http://example.test', res => {
      expect(res.statusCode).to.equal(200)

      res.on('data', data => {
        onData()
        expect(data).to.be.an.instanceOf(Buffer)
        expect(data.toString()).to.equal(responseBody)
      })

      res.on('end', () => {
        expect(onData).to.have.been.calledOnce()
        scope.done()
        done()
      })
    })
  })

  it('sending binary and receiving JSON should work', async () => {
    const scope = nock('http://example.test')
      .post('/')
      .reply(201, { foo: '61' }, { 'Content-Type': 'application/json' })

    const { statusCode, body } = await got.post('http://example.test/', {
      // This is an encoded JPEG.
      body: Buffer.from('ffd8ffe000104a46494600010101006000600000ff', 'hex'),
      headers: { Accept: 'application/json', 'Content-Length': 21 },
    })
    expect(statusCode).to.equal(201)
    expect(body).to.be.a('string').and.have.lengthOf(12)
    expect(JSON.parse(body)).to.deep.equal({ foo: '61' })
    scope.done()
  })

  it('do not match when conditionally = false but should match after trying again when = true', async () => {
    let enabled = false

    const scope = nock('http://example.test', { conditionally: () => enabled })
      .get('/')
      .reply(200)

    const { statusCode: errorStatus, body } = await got(
      'http://example.test/',
      { responseType: 'json' },
    ).catch(err => err.response)
    expect(errorStatus).to.equal(501)
    expect(body.code).to.equal('ERR_NOCK_NO_MATCH')
    expect(scope.isDone()).to.be.false()

    enabled = true

    const { statusCode } = await got('http://example.test/')

    expect(statusCode).to.equal(200)
    scope.done()
  })

  // TODO: Try to convert to async/got.
  // TODO: Why is this the correct behavior?
  it.skip('get correct filtering with scope and request headers filtering', done => {
    const responseText = 'OK!'
    const requestHeaders = { host: 'foo.example.test' }

    const scope = nock('http://foo.example.test', {
      filteringScope: scope => /^http:\/\/.*\.example\.test/.test(scope),
    })
      .get('/path')
      .reply(200, responseText, { 'Content-Type': 'text/plain' })

    const onData = sinon.spy()
    const req = http.get('http://bar.example.test/path', res => {
      expect(req.getHeaders()).to.deep.equal({ host: requestHeaders.host })

      res.on('data', data => {
        onData()
        expect(data.toString()).to.equal(responseText)
      })
      res.on('end', () => {
        expect(onData).to.have.been.calledOnce()
        scope.done()
        done()
      })
    })
  })

  it('different subdomain with reply callback and filtering scope', async () => {
    const responseText = 'OK!'
    // We scope for www.example.test but through scope filtering we will accept
    // any <subdomain>.example.test.
    const scope = nock('http://example.test', {
      filteringScope: scope => /^http:\/\/.*\.example/.test(scope),
    })
      .get('/')
      .reply(200, () => responseText)

    const { body } = await got('http://a.example.test')
    expect(body).to.equal(responseText)
    scope.done()
  })

  it('succeeds even when host request header is not specified', done => {
    const scope = nock('http://example.test').post('/resource').reply()

    const opts = {
      method: 'POST',
      headers: {
        'X-App-TOKEN': 'apptoken',
        'X-Auth-TOKEN': 'apptoken',
      },
    }

    const req = http.request('http://example.test/resource', opts, res => {
      res.on('end', () => {
        scope.done()
        done()
      })
      res.resume()
    })

    req.end()
  })

  it('should denote the response client is authorized for HTTPS requests', done => {
    const scope = nock('https://example.test').get('/what').reply()

    https.get('https://example.test/what', res => {
      expect(res).to.have.nested.property('socket.authorized').that.is.false()

      res.on('end', () => {
        scope.done()
        done()
      })
      res.resume()
    })
  })

  it('match domain using regexp', async () => {
    const scope = nock(/regexexample\.test/)
      .get('/resources')
      .reply()

    const { statusCode } = await got('http://regexexample.test/resources')
    expect(statusCode).to.equal(200)
    scope.done()
  })

  // https://github.com/nock/nock/issues/1137
  it('match domain using regexp with path as callback', async () => {
    const scope = nock(/.*/)
      .get(() => true)
      .reply(200, 'Match regex')

    const { statusCode } = await got('http://example.test/resources')
    expect(statusCode).to.equal(200)
    scope.done()
  })

  // https://github.com/nock/nock/issues/508
  it('match multiple interceptors with regexp domain', async () => {
    nock(/chainregex/)
      .get('/')
      .reply(200, 'Match regex')
      .get('/')
      .reply(500, 'Match second intercept')

    const response1 = await got('http://chainregex.test/')
    expect(response1).to.include({ statusCode: 200, body: 'Match regex' })

    const response2 = await got('http://chainregex.test/', {
      throwHttpErrors: false,
    })
    expect(response2).to.include({
      statusCode: 500,
      body: 'Match second intercept',
    })
  })

  it('interceptors should work in any order', async () => {
    nock('http://some.test')
      .get('/path1?query=1')
      .reply(200, 'response for path1/query1')
      .get('/path2?query=2')
      .reply(200, 'response for path2/query2')

    // Calling second request before first
    const response2 = await got('http://some.test/path2?query=2')
    expect(response2).to.include({
      statusCode: 200,
      body: 'response for path2/query2',
    })

    // Calling first request after second
    const response1 = await got('http://some.test/path1?query=1')
    expect(response1).to.include({
      statusCode: 200,
      body: 'response for path1/query1',
    })
  })

  it('interceptors should work in any order with filteringScope', async () => {
    nock('http://some.test', {
      filteringScope: () => true,
    })
      .get('/path1?query=1')
      .reply(200, 'response for path1/query1')
      .get('/path2?query=2')
      .reply(200, 'response for path2/query2')

    // Calling second request before first
    const response2 = await got('http://other.test/path2?query=2')
    expect(response2).to.include({
      statusCode: 200,
      body: 'response for path2/query2',
    })

    // Calling first request after second
    const response1 = await got('http://other.test/path1?query=1')
    expect(response1).to.include({
      statusCode: 200,
      body: 'response for path1/query1',
    })
  })

  // FIXME: This marked as `skip` because it is an existing bug.
  // https://github.com/nock/nock/issues/1108
  it.skip('match hostname as regex and string in tandem', async () => {
    const scope1 = nock(/.*/).get('/hello/world').reply()
    const scope2 = nock('http://example.test').get('/hello/planet').reply()

    const response1 = await got('http://example.test/hello/world')
    expect(response1.statusCode).to.equal(200)
    scope1.done()

    const response2 = await got('http://example.test/hello/planet')
    expect(response2.statusCode).to.equal(200)
    scope2.done()
  })

  it('match domain using intercept callback', async () => {
    const validUrl = ['/cats', '/dogs']

    nock('http://example.test')
      .get(function (uri) {
        return validUrl.indexOf(uri) >= 0
      })
      .reply(200, 'Match intercept')
      .get('/cats')
      .reply(200, 'Match intercept 2')

    const response1 = await got('http://example.test/cats')
    expect(response1).to.include({ statusCode: 200, body: 'Match intercept' })

    const response2 = await got('http://example.test/cats')
    expect(response2).to.include({ statusCode: 200, body: 'Match intercept 2' })
  })

  it('match path using regexp', async () => {
    nock('http://example.test')
      .get(/regex$/)
      .reply(200, 'Match regex')

    const { statusCode, body } = await got(
      'http://example.test/resources/regex',
    )
    expect(statusCode).to.equal(200)
    expect(body).to.equal('Match regex')
  })

  // https://github.com/nock/nock/issues/2134
  it('match path using regexp with global flag', async () => {
    nock('http://example.test').get(/foo/g).reply(200, 'Match regex')

    const { statusCode, body } = await got('http://example.test/foo/bar')
    expect(statusCode).to.equal(200)
    expect(body).to.equal('Match regex')
  })

  it('match path using function', async () => {
    const path = '/match/uri/function'
    const urlFunction = uri => uri === path

    nock(`http://example.test`)
      .delete(urlFunction)
      .reply(200, 'Match DELETE')
      .get(urlFunction)
      .reply(200, 'Match GET')
      .head(urlFunction)
      .reply(200, 'Match HEAD')
      .merge(urlFunction)
      .reply(200, 'Match MERGE')
      .options(urlFunction)
      .reply(200, 'Match OPTIONS')
      .patch(urlFunction)
      .reply(200, 'Match PATCH')
      .post(urlFunction)
      .reply(200, 'Match POST')
      .put(urlFunction)
      .reply(200, 'Match PUT')

    const postResponse = await got.post(
      'http://example.test/match/uri/function',
    )
    expect(postResponse).to.include({ statusCode: 200, body: `Match POST` })

    const getResponse = await got('http://example.test/match/uri/function')
    expect(getResponse).to.include({ statusCode: 200, body: `Match GET` })

    const { statusCode: errorStatus } = await got(
      'http://example.test/do/not/match',
      {
        method: 'HEAD',
        responseType: 'json',
      },
    ).catch(err => err.response)
    expect(errorStatus).to.equal(501)
  })

  it('you must setup an interceptor for each request', async () => {
    nock('http://example.test').get('/hey').reply(200, 'First match')

    const { statusCode, body } = await got('http://example.test/hey')
    expect(statusCode).to.equal(200)
    expect(body).to.equal('First match')

    const { statusCode: errorStatus, body: anotherBody } = await got(
      'http://example.test/hey',
      { responseType: 'json' },
    ).catch(err => err.response)
    expect(errorStatus).to.equal(501)
    expect(anotherBody.code).to.equal('ERR_NOCK_NO_MATCH')
  })

  // TODO: What is the intention of this test?
  it('no content type provided', done => {
    const scope = nock('http://example.test')
      .replyContentLength()
      .post('/httppost', () => true)
      .reply(401, '')

    http
      .request(
        {
          host: 'example.test',
          path: '/httppost',
          method: 'POST',
          headers: {},
        },
        res => {
          res.on('data', () => {})
          res.once('end', () => {
            scope.done()
            done()
          })
        },
      )
      .end('WHAA')
  })

  // https://github.com/nock/nock/issues/835
  it('match domain and path using regexp', async () => {
    const responseBody = 'this is the response'
    const scope = nock(/example/)
      .get(/img/)
      .reply(200, responseBody)

    const { statusCode, body } = await got('http://example.test/imghp?hl=en')
    expect(statusCode).to.equal(200)
    expect(body).to.equal(responseBody)
    scope.done()
  })

  // https://github.com/nock/nock/issues/1003
  it('correctly parse request without specified path', done => {
    const scope1 = nock('https://example.test').get('/').reply(200)

    https
      .request({ hostname: 'example.test' }, res => {
        expect(res.statusCode).to.equal(200)
        res.on('data', () => {})
        res.on('end', () => {
          scope1.done()
          done()
        })
      })
      .end()
  })

  it('data is sent with flushHeaders', done => {
    const scope1 = nock('https://example.test')
      .get('/')
      .reply(200, 'this is data')

    const onData = sinon.spy()
    https
      .request({ hostname: 'example.test' }, res => {
        expect(res.statusCode).to.equal(200)
        res.on('data', data => {
          onData()
          expect(data.toString()).to.equal('this is data')
        })
        res.on('end', () => {
          expect(onData).to.have.been.calledOnce()
          scope1.done()
          done()
        })
      })
      .flushHeaders()
  })

  it('wildcard param URL should not throw error', done => {
    expect(() => nock('http://example.test').get('*')).not.to.throw()
    done()
  })

  it('with filteringScope, URL path without leading slash does not throw error', done => {
    expect(() =>
      nock('http://example.test', { filteringScope: () => {} }).get(''),
    ).not.to.throw()
    done()
  })

  it('no new keys were added to the global namespace', done => {
    const leaks = Object.keys(global).filter(
      key => !acceptableGlobalKeys.has(key),
    )
    expect(leaks).to.deep.equal([])
    done()
  })

  // These tests use `http` directly because `got` never calls `http` with the
  // three arg form.
  it('first arg as URL instance', done => {
    const scope = nock('http://example.test').get('/').reply()

    http.get(new url.URL('http://example.test'), () => {
      scope.done()
      done()
    })
  })

  it('three argument form of http.request: URL, options, and callback', done => {
    const responseText = 'this is data'
    const scope = nock('http://example.test')
      .get('/hello')
      .reply(201, responseText)

    http.get(new url.URL('http://example.test'), { path: '/hello' }, res => {
      expect(res.statusCode).to.equal(201)
      const onData = sinon.spy()
      res.on('data', chunk => {
        expect(chunk.toString()).to.equal(responseText)
        onData()
      })
      res.on('end', () => {
        // TODO Investigate why this doesn't work.
        // expect(onData).to.have.been.calledOnceWithExactly(responseText)
        expect(onData).to.have.been.calledOnce()
        scope.done()
        done()
      })
    })
  })

  /*
   * This test imitates a feature of node-http-proxy (https://github.com/nodejitsu/node-http-proxy) -
   * modifying headers for an in-flight request by modifying them.
   * https://github.com/nock/nock/pull/1484
   */
  it('works when headers are removed on the socket event', done => {
    // Set up a nock that will fail if it gets an "authorization" header.
    const scope = nock('http://example.test', { badheaders: ['authorization'] })
      .get('/endpoint')
      .reply()

    // Create a server to act as our reverse proxy.
    const server = http.createServer((request, response) => {
      // Make a request to the nock instance with the same request that came in.
      const proxyReq = http.request({
        host: 'example.test',
        // Get the path from the incoming request and pass it through.
        path: `/${request.url.split('/').slice(1).join('/')}`,
        headers: request.headers,
      })

      // When we connect, remove the authorization header (node-http-proxy uses
      // this event to do it).
      proxyReq.on('socket', () => {
        proxyReq.removeHeader('authorization')

        // End the request here, otherwise it ends up matching the request before
        // socket gets called because socket runs on `process.nextTick()`.
        proxyReq.end()
      })

      proxyReq.on('response', proxyRes => {
        proxyRes.pipe(response)
      })

      proxyReq.on('error', error => {
        expect.fail(error)
        done()
      })
    })

    server
      .listen(() => {
        // Now that the server's started up, make a request to it with an authorization header.
        const req = http.request(
          {
            hostname: 'localhost',
            path: '/endpoint',
            port: server.address().port,
            method: 'GET',
            headers: { authorization: 'blah' },
          },
          res => {
            // If we get a request, all good :)
            expect(res.statusCode).to.equal(200)
            scope.done()
            server.close(done)
          },
        )

        req.on('error', error => {
          expect.fail(error)
          done()
        })

        req.end()
      })
      .on('error', error => {
        expect.fail(error)
        done()
      })
  })

<<<<<<< HEAD
=======
  // We don't support yet in mocked 100-continue requests, so currently we just make sure it pass through.
  it('Request with `Expect: 100-continue` pass through', async () => {
    const { origin } = await startHttpServer((request, response) => {
      request.pipe(response)
    })
    const exampleRequestBody = 'this is the full request body'
    const continueListener = sinon.spy()

    const req = http.request(origin, {
      method: 'POST',
      headers: { Expect: '100-continue' },
    })

    req.on('continue', () => {
      continueListener()
      req.end(exampleRequestBody)
    })

    await new Promise(resolve => {
      req.on('response', res => {
        expect(res.statusCode).to.equal(200)
        res.on('data', data => {
          expect(data.toString()).to.equal(exampleRequestBody)
        })
        res.on('end', resolve)
      })
    })
  })

>>>>>>> 9849c16b
  it('supports requests with more than default maximum header fields count', done => {
    let reqHeaders

    nock('http://localhost')
      .get('/irrelevant')
<<<<<<< HEAD
      .reply(function () {
        reqHeaders = this.req.headers
=======
      .reply(request => {
        reqHeaders = Object.fromEntries(request.headers.entries())
>>>>>>> 9849c16b
        return [200]
      })

    /**
     * By default, Node.js HTTP parser defines 32 as the maximum header fields count.
     * Each request also has "connection" and "host" headers added automatically.
     * @see https://github.com/nodejs/node/blob/229cc3be28eab3153c16bc55bc67d1e81c4a7067/src/node_http_parser.cc#L83-L84
     */
    const headersPairs = Object.fromEntries(
      Array.from({ length: 60 })
        .map((_, index) => [`x-header-${index}`, index.toString()])
        .sort(),
    )

    http.get(
      'http://localhost/irrelevant',
      {
        headers: headersPairs,
      },
      () => {
        expect(reqHeaders).to.deep.equal({
          connection: 'close',
          host: 'localhost',
          ...headersPairs,
        })
        done()
      },
    )
  })
})<|MERGE_RESOLUTION|>--- conflicted
+++ resolved
@@ -1112,8 +1112,6 @@
       })
   })
 
-<<<<<<< HEAD
-=======
   // We don't support yet in mocked 100-continue requests, so currently we just make sure it pass through.
   it('Request with `Expect: 100-continue` pass through', async () => {
     const { origin } = await startHttpServer((request, response) => {
@@ -1143,19 +1141,13 @@
     })
   })
 
->>>>>>> 9849c16b
   it('supports requests with more than default maximum header fields count', done => {
     let reqHeaders
 
     nock('http://localhost')
       .get('/irrelevant')
-<<<<<<< HEAD
-      .reply(function () {
-        reqHeaders = this.req.headers
-=======
       .reply(request => {
         reqHeaders = Object.fromEntries(request.headers.entries())
->>>>>>> 9849c16b
         return [200]
       })
 
