--- conflicted
+++ resolved
@@ -23,20 +23,10 @@
     ])
   )
 
-<<<<<<< HEAD
-  await assertRejects(
-    got('http://example.test:12345/', { retry: 0 }),
-    ({ response: { statusCode } }) => {
-      t.is(statusCode, 500)
-      return true
-    }
-  )
-=======
-  await assertRejects(got('http://example.test:12345/'), ({ statusCode }) => {
+  await assertRejects(got('http://example.test:12345/'), ({response: { statusCode }}) => {
     t.is(statusCode, 500)
     return true
   })
->>>>>>> d0694a7b
 })
 
 test('define() throws when reply is not a numeric string', t => {
