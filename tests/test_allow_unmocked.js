'use strict'

const http = require('http')
const { expect } = require('chai')
const nock = require('..')
const got = require('./got_client')

require('./setup')

describe('allowUnmocked option', () => {
  let _server

  afterEach(() => {
    if (_server) {
      _server.close()
      _server = null
    }
  })

  async function createServer(requestListener) {
    const server = http.createServer(requestListener)
    await new Promise(resolve => server.listen(resolve))
    _server = server

    const url = `http://localhost:${server.address().port}`
    return { server, url }
  }

  it('with allowUnmocked, mocked request still works', async () => {
    const scope = nock('http://example.test', { allowUnmocked: true })
      .post('/')
      .reply(200, '99problems')

    const { body, statusCode } = await got.post('http://example.test/')
    expect(statusCode).to.equal(200)
    expect(body).to.equal('99problems')

    scope.done()
  })

  it('allow unmocked works after one interceptor is removed', async () => {
    const { url } = await createServer((request, response) => {
      response.write('live')
      response.end()
    })

    nock(url, { allowUnmocked: true })
      .get('/')
      .reply(200, 'Mocked')

    expect((await got(url)).body).to.equal('Mocked')
    expect((await got(url)).body).to.equal('live')
  })

  it('allow unmocked option allows traffic to server', async () => {
    const { url } = await createServer((request, response) => {
      switch (request.url) {
        case '/':
          response.writeHead(200)
          response.write('server served a response')
          break
        case '/not/available':
          response.writeHead(404)
          break
        case '/abc':
          response.writeHead(200)
          response.write('server served a response')
          break
      }

      response.end()
    })

    const scope = nock(url, { allowUnmocked: true })
      .get('/abc')
      .reply(304, 'served from our mock')
      .get('/wont/get/here')
      .reply(304, 'served from our mock')
    const client = got.extend({ baseUrl: url, throwHttpErrors: false })

    const response1 = await client(`${url}/abc`)
    expect(response1.statusCode).to.equal(304)
    expect(response1.body).to.equal('served from our mock')
    expect(scope.isDone()).to.equal(false)

    const response2 = await client(`${url}/not/available`)
    expect(response2.statusCode).to.equal(404)
    expect(scope.isDone()).to.equal(false)

    const response3 = await client(`${url}/`)
    expect(response3.statusCode).to.equal(200)
    expect(response3.body).to.equal('server served a response')
    expect(scope.isDone()).to.equal(false)
  })

  it('allow unmocked post with json data', async () => {
    const { url } = await createServer((request, response) => {
      response.writeHead(200)
      response.write('{"message":"server response"}')
      response.end()
    })

    nock(url, { allowUnmocked: true })
      .get('/not/accessed')
      .reply(200, '{"message":"mocked response"}')

    const { body, statusCode } = await got.post(url, {
      json: true,
      body: { some: 'data' },
    })
    expect(statusCode).to.equal(200)
    expect(body).to.deep.equal({ message: 'server response' })
  })

<<<<<<< HEAD
  const { body, statusCode } = await got.post(url, {
    json: { some: 'data' },
    responseType: 'json',
=======
  it('allow unmocked passthrough with mismatched bodies', async () => {
    const { url } = await createServer((request, response) => {
      response.writeHead(200)
      response.write('{"message":"server response"}')
      response.end()
    })

    nock(url, { allowUnmocked: true })
      .post('/post', { some: 'other data' })
      .reply(404, '{"message":"server response"}')

    const { body, statusCode } = await got.post(`${url}/post`, {
      json: true,
      body: { some: 'data' },
    })
    expect(statusCode).to.equal(200)
    expect(body).to.deep.equal({ message: 'server response' })
>>>>>>> 1fae725c
  })

  it('match path using regexp with allowUnmocked', async () => {
    const scope = nock('http://example.test', { allowUnmocked: true })
      .get(/regex$/)
      .reply(200, 'Match regex')

    const { body, statusCode } = await got(
      'http://example.test/resources/regex'
    )
    expect(statusCode).to.equal(200)
    expect(body).to.equal('Match regex')

    scope.done()
  })

  // https://github.com/nock/nock/issues/1076
  it('match hostname using regexp with allowUnmocked', async () => {
    const scope = nock(/localhost/, { allowUnmocked: true })
      .get('/no/regex/here')
      .reply(200, 'Match regex')

    const { body, statusCode } = await got(
      'http://localhost:3000/no/regex/here'
    )
    expect(statusCode).to.equal(200)
    expect(body).to.equal('Match regex')

<<<<<<< HEAD
  const { body, statusCode } = await got.post(`${url}/post`, {
    json: { some: 'data' },
    responseType: 'json',
=======
    scope.done()
>>>>>>> 1fae725c
  })

  // https://github.com/nock/nock/issues/1867
  it('match path using callback with allowUnmocked', async () => {
    const scope = nock('http://example.test', { allowUnmocked: true })
      .get(uri => uri.endsWith('bar'))
      .reply()

    const { statusCode } = await got('http://example.test/foo/bar')
    expect(statusCode).to.equal(200)

    scope.done()
  })

  // https://github.com/nock/nock/issues/835
  it('match multiple paths to domain using regexp with allowUnmocked', async () => {
    const { url } = await createServer((request, response) => {
      response.write('live')
      response.end()
    })

    const scope1 = nock(/localhost/, { allowUnmocked: true })
      .get(/alpha/)
      .reply(200, 'this is alpha')

    const scope2 = nock(/localhost/, { allowUnmocked: true })
      .get(/bravo/)
      .reply(200, 'bravo, bravo!')

    expect((await got(`${url}`)).body).to.equal('live')
    expect((await got(`${url}/alphalicious`)).body).to.equal('this is alpha')
    expect((await got(`${url}/bravo-company`)).body).to.equal('bravo, bravo!')

    scope1.done()
    scope2.done()
  })

  it('match domain and path with literal query params and allowUnmocked', async () => {
    const scope = nock('http://example.test', { allowUnmocked: true })
      .get('/foo?bar=baz')
      .reply()

    const { statusCode } = await got('http://example.test/foo?bar=baz')

    expect(statusCode).to.equal(200)
    scope.done()
  })

  it('match domain and path using regexp with query params and allowUnmocked', async () => {
    const imgResponse = 'Matched Images Page'

    const scope = nock(/example/, { allowUnmocked: true })
      .get(/imghp\?hl=en/)
      .reply(200, imgResponse)

    const { body, statusCode } = await got('http://example.test/imghp?hl=en')
    expect(statusCode).to.equal(200)
    expect(body).to.equal(imgResponse)

    scope.done()
  })

  // https://github.com/nock/nock/issues/490
  it('match when query is specified with allowUnmocked', async () => {
    const { url } = await createServer((request, response) => {
      response.write('live')
      response.end()
    })

    const scope = nock(url, { allowUnmocked: true })
      .get('/search')
      .query({ q: 'cat pictures' })
      .reply(200, '😻')

    expect((await got(url)).body).to.equal('live')
    expect((await got(`${url}/search?q=cat%20pictures`)).body).to.equal('😻')

    scope.done()
  })
})<|MERGE_RESOLUTION|>--- conflicted
+++ resolved
@@ -105,18 +105,13 @@
       .reply(200, '{"message":"mocked response"}')
 
     const { body, statusCode } = await got.post(url, {
-      json: true,
-      body: { some: 'data' },
+      json: { some: 'data' },
+      responseType: 'json',
     })
     expect(statusCode).to.equal(200)
     expect(body).to.deep.equal({ message: 'server response' })
   })
 
-<<<<<<< HEAD
-  const { body, statusCode } = await got.post(url, {
-    json: { some: 'data' },
-    responseType: 'json',
-=======
   it('allow unmocked passthrough with mismatched bodies', async () => {
     const { url } = await createServer((request, response) => {
       response.writeHead(200)
@@ -129,12 +124,11 @@
       .reply(404, '{"message":"server response"}')
 
     const { body, statusCode } = await got.post(`${url}/post`, {
-      json: true,
-      body: { some: 'data' },
+      json: { some: 'data' },
+      responseType: 'json',
     })
     expect(statusCode).to.equal(200)
     expect(body).to.deep.equal({ message: 'server response' })
->>>>>>> 1fae725c
   })
 
   it('match path using regexp with allowUnmocked', async () => {
@@ -163,13 +157,7 @@
     expect(statusCode).to.equal(200)
     expect(body).to.equal('Match regex')
 
-<<<<<<< HEAD
-  const { body, statusCode } = await got.post(`${url}/post`, {
-    json: { some: 'data' },
-    responseType: 'json',
-=======
-    scope.done()
->>>>>>> 1fae725c
+    scope.done()
   })
 
   // https://github.com/nock/nock/issues/1867
