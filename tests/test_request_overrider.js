'use strict'

// Tests of the RequestOverrider, which mocks http.ClientRequest and
// https.ClientRequest. The goal is to provide parity of behavior, both
// documented and undocumented, with the real version.
//
// While most of nock's tests are functional tests which invoke Nock's public
// API and make assertions about requests, usually with got, the tests of the
// request overrider tend to use http directly, and make lower-level
// assertions about how the mock client responds. Here the code under test is
// the part of Nock that must interface with all http clients.

const http = require('http')
const https = require('https')
const { URL } = require('url')
const { test } = require('tap')
const { expect } = require('chai')
const sinon = require('sinon')
const needle = require('needle')
const nock = require('..')

require('./setup')

test('response is an http.IncomingMessage instance', t => {
  const responseText = 'incoming message!'
  const scope = nock('http://example.test')
    .get('/somepath')
    .reply(200, responseText)

  http
    .request(
      {
        host: 'example.test',
        path: '/somepath',
      },
      res => {
        res.resume()
        expect(res).to.be.an.instanceof(http.IncomingMessage)
        scope.done()
        t.end()
      }
    )
    .end()
})

test('emits the response event', t => {
  const scope = nock('http://example.test')
    .get('/')
    .reply()

  const req = http.get('http://example.test')

  scope.done()

  req.on('response', () => {
    t.end()
  })
})

test('write callback called', t => {
  const scope = nock('http://example.test')
    .filteringRequestBody(/mia/, 'nostra')
    .post('/', 'mamma nostra')
    .reply()

  const reqWriteCallback = sinon.spy()

  const req = http.request(
    {
      host: 'example.test',
      method: 'POST',
      path: '/',
      port: 80,
    },
    res => {
      expect(reqWriteCallback).to.have.been.calledOnce()
      expect(res.statusCode).to.equal(200)
      res.on('end', () => {
        scope.done()
        t.end()
      })
      // Streams start in 'paused' mode and must be started.
      // See https://nodejs.org/api/stream.html#stream_class_stream_readable
      res.resume()
    }
  )

  req.write('mamma mia', null, () => {
    reqWriteCallback()
    req.end()
  })
})

test('end callback called', t => {
  const scope = nock('http://example.test')
    .filteringRequestBody(/mia/, 'nostra')
    .post('/', 'mamma nostra')
    .reply()

  const reqEndCallback = sinon.spy()

  const req = http.request(
    {
      host: 'example.test',
      method: 'POST',
      path: '/',
      port: 80,
    },
    res => {
      expect(reqEndCallback).to.have.been.calledOnce()
      expect(res.statusCode).to.equal(200)
      res.on('end', () => {
        scope.done()
        t.end()
      })
      // Streams start in 'paused' mode and must be started.
      // See https://nodejs.org/api/stream.html#stream_class_stream_readable
      res.resume()
    }
  )

  req.end('mamma mia', null, reqEndCallback)
})

// https://github.com/nock/nock/issues/1509
test('end callback called when end has callback, but no buffer', t => {
  const scope = nock('http://example.test')
    .post('/')
    .reply()

  const reqEndCallback = sinon.spy()

  const req = http.request(
    {
      host: 'example.test',
      method: 'POST',
      path: '/',
      port: 80,
    },
    res => {
      expect(reqEndCallback).to.have.been.calledOnce()
      expect(res.statusCode).to.equal(200)
      res.on('end', () => {
        scope.done()
        t.end()
      })
      // Streams start in 'paused' mode and must be started.
      // See https://nodejs.org/api/stream.html#stream_class_stream_readable
      res.resume()
    }
  )

  req.end(reqEndCallback)
})

test('request.end called with all three arguments', t => {
  const scope = nock('http://example.test')
    .post('/', 'foobar')
    .reply()

  const reqEndCallback = sinon.spy()

  const req = http.request(
    {
      host: 'example.test',
      method: 'POST',
      path: '/',
    },
    res => {
      expect(reqEndCallback).to.have.been.calledOnce()
      res.on('end', () => {
        scope.done()
        t.end()
      })
      res.resume()
    }
  )

  // hex(foobar) == 666F6F626172
  req.end('666F6F626172', 'hex', reqEndCallback)
})

test('request.end called with only data and encoding', t => {
  const scope = nock('http://example.test')
    .post('/', 'foobar')
    .reply()

  const req = http.request(
    {
      host: 'example.test',
      method: 'POST',
      path: '/',
    },
    res => {
      res.on('end', () => {
        scope.done()
        t.end()
      })
      res.resume()
    }
  )

  // hex(foobar) == 666F6F626172
  req.end('666F6F626172', 'hex')
})

test('request.end called with only data and a callback', t => {
  const scope = nock('http://example.test')
    .post('/', 'foobar')
    .reply()

  const reqEndCallback = sinon.spy()

  const req = http.request(
    {
      host: 'example.test',
      method: 'POST',
      path: '/',
    },
    res => {
      expect(reqEndCallback).to.have.been.calledOnce()
      res.on('end', () => {
        scope.done()
        t.end()
      })
      res.resume()
    }
  )

  req.end('foobar', reqEndCallback)
})

// http://github.com/nock/nock/issues/139
test('finish event fired before end event', t => {
  const scope = nock('http://example.test')
    .filteringRequestBody(/mia/, 'nostra')
    .post('/', 'mamma nostra')
    .reply()

  const onFinish = sinon.spy()

  const req = http.request(
    {
      host: 'example.test',
      method: 'POST',
      path: '/',
      port: 80,
    },
    res => {
      expect(onFinish).to.have.been.calledOnce()
      expect(res.statusCode).to.equal(200)
      res.on('end', () => {
        scope.done()
        t.end()
      })
      // Streams start in 'paused' mode and must be started.
      // See https://nodejs.org/api/stream.html#stream_class_stream_readable
      res.resume()
    }
  )

  req.on('finish', onFinish)

  req.end('mamma mia')
})

// TODO Convert to async / got.
test('pause response before data', t => {
  const scope = nock('http://example.test')
    .get('/pauser')
    .reply(200, 'nobody')

  const req = http.request({
    host: 'example.test',
    path: '/pauser',
  })

  const didTimeout = sinon.spy()
  const onData = sinon.spy()

  req.on('response', res => {
    res.pause()

    setTimeout(() => {
      didTimeout()
      res.resume()
    }, 500)

    res.on('data', () => {
      onData()
      expect(didTimeout).to.have.been.calledOnce()
    })

    res.on('end', () => {
      expect(onData).to.have.been.calledOnce()
      scope.done()
      t.end()
    })
  })

  req.end()
})

test('accept URL as request target', t => {
  const onData = sinon.spy()

  const scope = nock('http://example.test')
    .get('/')
    .reply(200, 'Hello World!')

  http.get(new URL('http://example.test'), res => {
    expect(res.statusCode).to.equal(200)

    res.on('data', data => {
      onData()
      expect(data).to.be.an.instanceof(Buffer)
      expect(data.toString()).to.equal('Hello World!')
    })

    res.on('end', () => {
      expect(onData).to.have.been.calledOnce()
      scope.done()
      t.end()
    })
  })
})

test('request has path', t => {
  const scope = nock('http://example.test')
    .get('/the/path/to/infinity')
    .reply(200)

  const req = http.request(
    {
      hostname: 'example.test',
      port: 80,
      method: 'GET',
      path: '/the/path/to/infinity',
    },
    res => {
      scope.done()
      expect(req.path).to.equal('/the/path/to/infinity')
      t.end()
    }
  )
  req.end()
})

test('has a req property on the response', t => {
  const scope = nock('http://example.test')
    .get('/like-wtf')
    .reply(200)

  const req = http.request('http://example.test/like-wtf', res => {
    res.on('end', () => {
      expect(res.req).to.be.an.instanceof(http.ClientRequest)
      scope.done()
      t.end()
    })
    // Streams start in 'paused' mode and must be started.
    // See https://nodejs.org/api/stream.html#stream_class_stream_readable
    res.resume()
  })
  req.end()
})

// https://github.com/nock/nock/issues/146
// TODO: This looks like an integration-related regression test, and should
// be rewritten to test the root cause of the original bug, without use of the
// needle library.
test('resume() is automatically invoked when the response is drained', t => {
  const replyLength = 1024 * 1024
  const replyBuffer = Buffer.from(new Array(replyLength + 1).join('.'))
  // Confidence check.
  expect(replyBuffer.length).to.equal(replyLength)

  nock('http://example.test')
    .get('/abc')
    .reply(200, replyBuffer)

  needle.get('http://example.test/abc', (err, res, buffer) => {
    expect(err).to.be.null()
    expect(res).to.be.ok()
    expect(buffer).to.be.ok()
    expect(buffer.equals(replyBuffer)).to.be.true()
    t.end()
  })
})

test('.setNoDelay', t => {
  nock('http://example.test')
    .get('/yay')
    .reply(200, 'Hi')

  const req = http.request(
    {
      host: 'example.test',
      path: '/yay',
      port: 80,
    },
    res => {
      expect(res.statusCode).to.equal(200)
      res.on('end', () => t.end())
      // Streams start in 'paused' mode and must be started.
      // See https://nodejs.org/api/stream.html#stream_class_stream_readable
      res.resume()
    }
  )

  req.setNoDelay(true)

  req.end()
})

test('request emits socket', t => {
  nock('http://example.test')
    .get('/')
    .reply(200, 'hey')

  const req = http.get('http://example.test')
  // Using `this`, so can't use arrow function.
  req.once('socket', function(socket) {
<<<<<<< HEAD
    expect(this).to.equal(req)
    expect(socket).to.be.an.instanceof(Object)
    expect(socket.getPeerCertificate()).to.be.a('string')
=======
    // https://github.com/nock/nock/pull/769
    // https://github.com/nock/nock/pull/779
    t.equal(this, req)
    t.type(socket, Object)
    t.type(socket.getPeerCertificate(), 'string')
>>>>>>> 3f74df0b
    t.end()
  })
})

test('socket is shared and aliased correctly', t => {
  nock('http://example.test')
    .get('/')
    .reply()

  const req = http.get('http://example.test')

  req.once('response', res => {
    expect(req.socket).to.equal(req.connection)
    expect(req.socket).to.equal(res.socket)
    expect(res.socket).to.equal(res.client)
    expect(res.socket).to.equal(res.connection)
    t.end()
  })
})

test('socket emits connect and secureConnect', t => {
  nock('https://example.test')
    .post('/')
    .reply(200, 'hey')

  const req = https.request({
    host: 'example.test',
    path: '/',
    method: 'POST',
  })

  const onConnect = sinon.spy()
  const onSecureConnect = sinon.spy()

  req.on('socket', socket => {
    socket.once('connect', () => {
      onConnect()
      req.end()
    })
    socket.once('secureConnect', onSecureConnect)
  })

  req.once('response', res => {
    res.setEncoding('utf8')
    res.on('data', data => {
      expect(data).to.equal('hey')
      expect(onConnect).to.have.been.calledOnce()
      expect(onSecureConnect).to.have.been.calledOnce()
      t.end()
    })
  })
})

test('socket has address() method', t => {
  nock('http://example.test')
    .get('/')
    .reply()

  const req = http.get('http://example.test')
  req.once('socket', socket => {
    expect(socket.address()).to.deep.equal({
      port: 80,
      family: 'IPv4',
      address: '127.0.0.1',
    })
    t.end()
  })
})

test('socket has address() method, https/IPv6', t => {
  nock('https://example.test')
    .get('/')
    .reply()

  const req = https.get('https://example.test', { family: 6 })
  req.once('socket', socket => {
    expect(socket.address()).to.deep.equal({
      port: 443,
      family: 'IPv6',
      address: '::1',
    })
    t.end()
  })
})

test('socket has setKeepAlive() method', t => {
  nock('http://example.test')
    .get('/')
    .reply(200, 'hey')

  const req = http.get('http://example.test')
  req.once('socket', socket => {
    socket.setKeepAlive(true)
    t.end()
  })
})

test('socket has ref() and unref() method', t => {
  nock('http://example.test')
    .get('/')
    .reply(200, 'hey')

  const req = http.get('http://example.test')
  req.once('socket', socket => {
    expect(socket).to.respondTo('ref')
    expect(socket).to.respondTo('unref')
    t.end()
  })
})

test('socket has destroy() method', t => {
  nock('http://example.test')
    .get('/')
    .reply(200, 'hey')

  const req = http.get('http://example.test')
  req.once('socket', socket => {
    socket.destroy()
    t.end()
  })
})

test('abort destroys socket', t => {
  nock('http://example.test')
    .get('/')
    .reply(200, 'hey')

  const req = http.get('http://example.test')
  // Ignore errors.
  req.once('error', () => {})
  req.once('socket', socket => {
    req.abort()
    expect(socket.destroyed).to.be.true()
    t.end()
  })
})

test('should throw expected error when creating request with missing options', t => {
  expect(() => http.request()).to.throw(
    Error,
    'Making a request with empty `options` is not supported in Nock'
  )
  t.end()
})

// https://github.com/nock/nock/issues/1558
test("mocked requests have 'method' property", t => {
  const scope = nock('http://example.test')
    .get('/somepath')
    .reply(200, {})

  const req = http.request({
    host: 'example.test',
    path: '/somepath',
    method: 'GET',
    port: 80,
  })

  expect(req.method).to.equal('GET')

  req.on('response', res => {
    expect(res.req.method).to.equal('GET')
    scope.done()
    t.end()
  })

  req.end()
})

// https://github.com/nock/nock/issues/1493
test("response has 'complete' property and it's true after end", t => {
  const scope = nock('http://example.test')
    .get('/')
    .reply(200, 'Hello World!')

  const req = http.request(
    {
      host: 'example.test',
      method: 'GET',
      path: '/',
      port: 80,
    },
    res => {
      res.on('end', () => {
        expect(res.complete).to.be.true()
        scope.done()
        t.end()
      })
      // Streams start in 'paused' mode and must be started.
      // See https://nodejs.org/api/stream.html#stream_class_stream_readable
      res.resume()
    }
  )
  req.end()
})

test('Request with `Expect: 100-continue` triggers continue event', t => {
  // This is a replacement for a wide-bracket regression test that was added
  // for https://github.com/nock/nock/issues/256.
  //
  // The behavior was subsequently changed so 'continue' is emitted only when
  // the `Expect: 100-continue` header is present.
  //
  // This test was adapted from this test from Node:
  // https://github.com/nodejs/node/blob/1b2d3f7ae7f0391908b70b0333a5adef3c8cb79d/test/parallel/test-http-expect-continue.js#L35
  //
  // Related:
  // https://tools.ietf.org/html/rfc2616#section-8.2.3
  // https://github.com/nodejs/node/issues/10487
  const exampleRequestBody = 'this is the full request body'

  const scope = nock('http://example.test')
    .post('/', exampleRequestBody)
    .reply()

  const req = http.request({
    host: 'example.test',
    method: 'POST',
    path: '/',
    port: 80,
    headers: { Expect: '100-continue' },
  })

  const onResponse = sinon.spy()

  req.on('continue', () => {
    // This is a confidence check. It's not really possible to get the response
    // until the request has matched, and it won't match until the request body
    // is sent.
    expect(onResponse).not.to.have.been.called()

    req.end(exampleRequestBody)
  })

  req.on('response', res => {
    onResponse()
    expect(res.statusCode).to.equal(200)

    res.on('end', () => {
      scope.done()
      t.end()
    })
  })
})<|MERGE_RESOLUTION|>--- conflicted
+++ resolved
@@ -420,17 +420,11 @@
   const req = http.get('http://example.test')
   // Using `this`, so can't use arrow function.
   req.once('socket', function(socket) {
-<<<<<<< HEAD
+    // https://github.com/nock/nock/pull/769
+    // https://github.com/nock/nock/pull/779
     expect(this).to.equal(req)
     expect(socket).to.be.an.instanceof(Object)
-    expect(socket.getPeerCertificate()).to.be.a('string')
-=======
-    // https://github.com/nock/nock/pull/769
-    // https://github.com/nock/nock/pull/779
-    t.equal(this, req)
-    t.type(socket, Object)
-    t.type(socket.getPeerCertificate(), 'string')
->>>>>>> 3f74df0b
+    expect(socket).to.respondTo('getPeerCertificate')
     t.end()
   })
 })
