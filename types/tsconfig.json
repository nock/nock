{
  "compilerOptions": {
    "module": "commonjs",
    "lib": ["es6"],
    "strict": true,
    "noEmit": true,
    "esModuleInterop": true,
<<<<<<< HEAD
    "paths": { "nock": ["./."] }
=======
    "paths": { "nock": ["."] }
>>>>>>> 3983ba45
  }
}<|MERGE_RESOLUTION|>--- conflicted
+++ resolved
@@ -5,10 +5,6 @@
     "strict": true,
     "noEmit": true,
     "esModuleInterop": true,
-<<<<<<< HEAD
-    "paths": { "nock": ["./."] }
-=======
     "paths": { "nock": ["."] }
->>>>>>> 3983ba45
   }
 }