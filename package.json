--- conflicted
+++ resolved
@@ -17,20 +17,12 @@
     "url": "https://github.com/nock/nock/issues"
   },
   "engines": {
-<<<<<<< HEAD
-    "node": ">= 18"
-=======
     "node": ">=18.20.0 <20 || >=20.12.1"
->>>>>>> 26fb0255
   },
   "main": "./index.js",
   "types": "types",
   "dependencies": {
-<<<<<<< HEAD
-    "@mswjs/interceptors": "^0.37.3",
-=======
-    "@mswjs/interceptors": "^0.38.5",
->>>>>>> 26fb0255
+    "@mswjs/interceptors": "^0.38.6",
     "json-stringify-safe": "^5.0.1",
     "propagate": "^2.0.0"
   },
