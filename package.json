--- conflicted
+++ resolved
@@ -22,14 +22,8 @@
   "main": "./index.js",
   "types": "types",
   "dependencies": {
-<<<<<<< HEAD
-    "@mswjs/interceptors": "^0.39.3",
+    "@mswjs/interceptors": "^0.40.0",
     "json-stringify-safe": "^5.0.1"
-=======
-    "@mswjs/interceptors": "^0.40.0",
-    "json-stringify-safe": "^5.0.1",
-    "propagate": "^2.0.0"
->>>>>>> e7418da2
   },
   "devDependencies": {
     "@definitelytyped/dtslint": "^0.0.163",
@@ -51,12 +45,7 @@
     "mocha": "^11.7.2",
     "npm-run-all": "^4.1.5",
     "nyc": "^15.0.0",
-<<<<<<< HEAD
-    "prettier": "3.2.5",
-=======
     "prettier": "3.6.2",
-    "proxyquire": "^2.1.0",
->>>>>>> e7418da2
     "rimraf": "^3.0.0",
     "semantic-release": "^24.1.0",
     "sinon": "^17.0.1",
