{
  "name": "nock",
  "description": "HTTP server mocking and expectations library for Node.js",
  "tags": [
    "Mock",
    "HTTP",
    "testing",
    "isolation"
  ],
  "version": "0.0.0-development",
  "author": "Pedro Teixeira <pedro.teixeira@gmail.com>",
  "repository": {
    "type": "git",
    "url": "https://github.com/nock/nock.git"
  },
  "bugs": {
    "url": "https://github.com/nock/nock/issues"
  },
  "engines": {
    "node": ">=18.20.0 <20 || >=20.12.1"
  },
  "main": "./index.js",
  "types": "types",
  "dependencies": {
<<<<<<< HEAD
    "@mswjs/interceptors": "^0.38.6",
    "json-stringify-safe": "^5.0.1"
=======
    "@mswjs/interceptors": "^0.38.7",
    "json-stringify-safe": "^5.0.1",
    "propagate": "^2.0.0"
>>>>>>> 90b2a04a
  },
  "devDependencies": {
    "@definitelytyped/dtslint": "^0.0.163",
    "@eslint/js": "^9.27.0",
    "@jest/globals": "^29.7.0",
    "@sinonjs/fake-timers": "^11.2.2",
    "@types/node": "^22.15.3",
    "assert-rejects": "^1.0.0",
    "chai": "^4.1.2",
    "dirty-chai": "^2.0.1",
    "eslint": "^9.27.0",
    "eslint-config-prettier": "^10.1.5",
    "eslint-plugin-mocha": "^11.0.0",
    "eslint-plugin-n": "^17.18.0",
    "form-data": "^4.0.0",
    "globals": "^16.1.0",
    "got": "^11.8.6",
    "jest": "^29.7.0",
    "mocha": "^9.1.3",
    "npm-run-all": "^4.1.5",
    "nyc": "^15.0.0",
    "prettier": "3.2.5",
    "rimraf": "^3.0.0",
    "semantic-release": "^24.1.0",
    "sinon": "^17.0.1",
    "sinon-chai": "^3.7.0",
    "typescript": "^5.0.4",
    "undici": "^7.9.0"
  },
  "scripts": {
    "format:fix": "prettier --write '**/*.{js,json,md,ts,yml,yaml}'",
    "format": "prettier --check '**/*.{js,json,md,ts,yml,yaml}'",
    "lint": "run-p lint:js lint:ts",
    "lint:js": "eslint --cache --cache-location './.cache/eslint' '**/*.js'",
    "lint:js:fix": "eslint --cache --cache-location './.cache/eslint' --fix '**/*.js'",
    "lint:ts": "dtslint --expectOnly types",
    "test": "nyc --reporter=lcov --reporter=text mocha --recursive tests",
    "test:coverage": "open coverage/lcov-report/index.html",
    "test:jest": "jest tests_jest --detectLeaks"
  },
  "license": "MIT",
  "files": [
    "index.js",
    "lib",
    "types/index.d.ts"
  ],
  "release": {
    "branches": [
      "+([0-9])?(.{+([0-9]),x}).x",
      "main",
      "next",
      "next-major",
      {
        "name": "beta",
        "prerelease": true
      },
      {
        "name": "alpha",
        "prerelease": true
      }
    ]
  }
}<|MERGE_RESOLUTION|>--- conflicted
+++ resolved
@@ -22,14 +22,8 @@
   "main": "./index.js",
   "types": "types",
   "dependencies": {
-<<<<<<< HEAD
-    "@mswjs/interceptors": "^0.38.6",
+    "@mswjs/interceptors": "^0.38.7",
     "json-stringify-safe": "^5.0.1"
-=======
-    "@mswjs/interceptors": "^0.38.7",
-    "json-stringify-safe": "^5.0.1",
-    "propagate": "^2.0.0"
->>>>>>> 90b2a04a
   },
   "devDependencies": {
     "@definitelytyped/dtslint": "^0.0.163",
