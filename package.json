--- conflicted
+++ resolved
@@ -50,12 +50,7 @@
     "needle": "^2.3.0",
     "npm-run-all": "^4.1.5",
     "nyc": "^13.3.0",
-<<<<<<< HEAD
-    "prettier": "1.16.4",
-=======
     "prettier": "1.17.0",
-    "prettier-check": "^2.0.0",
->>>>>>> 2ff6714b
     "proxyquire": "^2.1.0",
     "request": "^2.83.0",
     "request-promise": "^4.2.4",
