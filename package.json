--- conflicted
+++ resolved
@@ -22,14 +22,8 @@
   "main": "./index.js",
   "types": "types",
   "dependencies": {
-<<<<<<< HEAD
     "@mswjs/interceptors": "^0.39.5",
-    "json-stringify-safe": "^5.0.1",
-    "propagate": "^2.0.0"
-=======
-    "@mswjs/interceptors": "^0.39.3",
     "json-stringify-safe": "^5.0.1"
->>>>>>> 9849c16b
   },
   "devDependencies": {
     "@definitelytyped/dtslint": "^0.0.163",
@@ -51,12 +45,8 @@
     "mocha": "^11.7.2",
     "npm-run-all": "^4.1.5",
     "nyc": "^15.0.0",
-<<<<<<< HEAD
-    "prettier": "3.6.2",
+    "prettier": "3.2.5",
     "proxyquire": "^2.1.0",
-=======
-    "prettier": "3.2.5",
->>>>>>> 9849c16b
     "rimraf": "^3.0.0",
     "semantic-release": "^24.1.0",
     "sinon": "^17.0.1",
