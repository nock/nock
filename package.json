--- conflicted
+++ resolved
@@ -22,11 +22,7 @@
   "main": "./index.js",
   "types": "types",
   "dependencies": {
-<<<<<<< HEAD
-    "@mswjs/interceptors": "^0.35.1",
-=======
     "@mswjs/interceptors": "^0.35.6",
->>>>>>> 2c44339a
     "json-stringify-safe": "^5.0.1",
     "propagate": "^2.0.0"
   },
