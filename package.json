--- conflicted
+++ resolved
@@ -22,11 +22,7 @@
   "main": "./index.js",
   "types": "types",
   "dependencies": {
-<<<<<<< HEAD
     "@mswjs/interceptors": "^0.33.1",
-    "debug": "^4.1.0",
-=======
->>>>>>> ff75d099
     "json-stringify-safe": "^5.0.1",
     "propagate": "^2.0.0"
   },
@@ -52,13 +48,8 @@
     "prettier": "3.2.5",
     "proxyquire": "^2.1.0",
     "rimraf": "^3.0.0",
-<<<<<<< HEAD
-    "semantic-release": "^23.0.2",
-    "sinon": "^15.0.1",
-=======
     "semantic-release": "^22.0.5",
     "sinon": "^17.0.1",
->>>>>>> ff75d099
     "sinon-chai": "^3.7.0",
     "typescript": "^5.0.4"
   },
