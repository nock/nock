{
  "name": "nock",
  "description": "HTTP server mocking and expectations library for Node.js",
  "tags": [
    "Mock",
    "HTTP",
    "testing",
    "isolation"
  ],
  "version": "0.0.0-development",
  "author": "Pedro Teixeira <pedro.teixeira@gmail.com>",
  "repository": {
    "type": "git",
    "url": "https://github.com/nock/nock.git"
  },
  "bugs": {
    "url": "http://github.com/nock/nock/issues"
  },
  "engines": {
    "node": ">= 8.0"
  },
  "main": "./index",
  "dependencies": {
    "chai": "^4.1.2",
    "debug": "^4.1.0",
    "json-stringify-safe": "^5.0.1",
    "lodash": "^4.17.13",
    "mkdirp": "^0.5.0",
    "propagate": "^2.0.0"
  },
  "devDependencies": {
    "assert-rejects": "^1.0.0",
    "aws-sdk": "^2.437.0",
    "eslint": "^6.0.0",
    "eslint-config-prettier": "^6.0.0",
    "eslint-config-standard": "^13.0.1",
    "eslint-plugin-import": "^2.16.0",
    "eslint-plugin-node": "^9.0.0",
    "eslint-plugin-promise": "^4.1.1",
    "eslint-plugin-standard": "^4.0.0",
    "got": "^9.6.0",
    "hyperquest": "^2.1.3",
    "isomorphic-fetch": "^2.2.0",
    "lolex": "^4.0.1",
    "needle": "^2.3.0",
    "npm-run-all": "^4.1.5",
    "nyc": "^14.0.0",
    "prettier": "1.18.2",
    "proxyquire": "^2.1.0",
    "request": "^2.83.0",
    "restify-clients": "^2.2.0",
<<<<<<< HEAD
    "rimraf": "^2.6.2",
    "semantic-release": "^16.0.0-beta.13",
    "superagent": "^4.0.0",
    "tap": "^12.0.0"
=======
    "rimraf": "^3.0.0",
    "semantic-release": "^16.0.0-beta.18",
    "sinon": "^7.3.1",
    "superagent": "^5.0.2",
    "tap": "^14.0.0"
>>>>>>> 688b3e3d
  },
  "scripts": {
    "unit": "tap --100 --coverage --coverage-report=text ./tests/test_*.js",
    "pretest": "npm run -s lint",
    "test": "npm run -s unit",
    "posttest": "npm run -s prettier:check",
    "coverage": "tap --coverage-report=html && open coverage/lcov-report/index.html",
    "lint": "eslint \"**/*.js\"",
    "prettier": "prettier --write \"**/*.@(js|md|yml|json)\"",
    "prettier:check": "prettier --check \"**/*.@(js|md|yml|json)\"",
    "semantic-release": "semantic-release"
  },
  "nyc": {
    "reporter": [
      "lcov",
      "text-summary"
    ],
    "exclude": [
      "tests/"
    ]
  },
  "license": "MIT"
}<|MERGE_RESOLUTION|>--- conflicted
+++ resolved
@@ -49,18 +49,11 @@
     "proxyquire": "^2.1.0",
     "request": "^2.83.0",
     "restify-clients": "^2.2.0",
-<<<<<<< HEAD
-    "rimraf": "^2.6.2",
-    "semantic-release": "^16.0.0-beta.13",
-    "superagent": "^4.0.0",
-    "tap": "^12.0.0"
-=======
     "rimraf": "^3.0.0",
     "semantic-release": "^16.0.0-beta.18",
     "sinon": "^7.3.1",
     "superagent": "^5.0.2",
     "tap": "^14.0.0"
->>>>>>> 688b3e3d
   },
   "scripts": {
     "unit": "tap --100 --coverage --coverage-report=text ./tests/test_*.js",
