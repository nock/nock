--- conflicted
+++ resolved
@@ -57,21 +57,17 @@
     "tap": "^14.0.0"
   },
   "scripts": {
-    "coverage": "tap --coverage-report=html && open coverage/lcov-report/index.html",
-<<<<<<< HEAD
-=======
-    "mocha": "nyc mocha $(grep -lr '^\\s*it(' tests)",
-    "lint": "eslint \"**/*.js\"",
-    "prettier": "prettier --write \"**/*.@(js|json|md|ts|yml)\"",
-    "prettier:check": "prettier --check \"**/*.@(js|json|md|ts|yml)\"",
->>>>>>> 8f6fcf65
-    "dtslint": "dtslint types",
     "format:fix": "prettier --write '**/*.{js,json,md,ts,yml,yaml}'",
     "format": "prettier --check '**/*.{js,json,md,ts,yml,yaml}'",
-    "lint": "eslint --cache --cache-location './.cache/eslint' '**/*.js'",
-    "lint:fix": "eslint --cache --cache-location './.cache/eslint' --fix '**/*.js'",
+    "lint": "run-p lint:js lint:ts",
+    "lint:js": "eslint --cache --cache-location './.cache/eslint' '**/*.js'",
+    "lint:js:fix": "eslint --cache --cache-location './.cache/eslint' --fix '**/*.js'",
+    "lint:ts": "dtslint types",
     "semantic-release": "semantic-release",
-    "test": "tap --100 --coverage --coverage-report=text ./tests/test_*.js"
+    "test": "run-p test:mocha test:tap",
+    "test:coverage": "tap --coverage-report=html && open coverage/lcov-report/index.html",
+    "test:mocha": "nyc mocha $(grep -lr '^\\s*it(' tests)",
+    "test:tap": "tap --100 --coverage --coverage-report=text ./tests/test_*.js",
   },
   "nyc": {
     "reporter": [
