--- conflicted
+++ resolved
@@ -700,16 +700,7 @@
 `delay({ head: 1000, body: 2000 })` is an alias for `delayConnection(1000).delayBody(2000)`  
 Both of which are covered in detail below.
 
-<<<<<<< HEAD
 #### Delay the connection
-=======
-```js
-delay({
-  head: headDelayInMs,
-  body: bodyDelayInMs
-})
-```
->>>>>>> 7dbab661
 
 You are able to specify the number of milliseconds that your connection should be idle before it starts to receive the response.
 
@@ -718,14 +709,7 @@
 ```js
 nock('http://my.server.com')
   .get('/')
-<<<<<<< HEAD
   .delayConnection(2000) // 2 seconds
-=======
-  .delay({
-    head: 2000, // header will be delayed for 2 seconds, i.e. the whole response will be delayed for 2 seconds.
-    body: 3000 // body will be delayed for another 3 seconds after header is sent out.
-  })
->>>>>>> 7dbab661
   .reply(200, '<html></html>')
 
 req = http.request('http://my.server.com', { timeout: 1000 })
