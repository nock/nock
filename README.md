--- conflicted
+++ resolved
@@ -1539,12 +1539,10 @@
 // can't be intercepted by nock. So, configure axios to use the node adapter.
 //
 // References:
-<<<<<<< HEAD
 // https://github.com/axios/axios/pull/5277
-=======
 // https://github.com/nock/nock/issues/699#issuecomment-272708264
 // https://github.com/axios/axios/issues/305
->>>>>>> 3a7c7c38
+
 axios.defaults.adapter = 'http'
 
 test('can fetch test response', async t => {
@@ -1566,12 +1564,14 @@
 For Nock + Axios + Jest to work, you'll have to also adapt your jest.config.js, like so:
 
 ```js
-moduleNameMapper: {
+const config = {
+  moduleNameMapper: {
     // Force CommonJS build for http adapter to be available.
     // via https://github.com/axios/axios/issues/5101#issuecomment-1276572468
     '^axios$': require.resolve('axios'),
-```
-
+  },
+}
+```
 
 [axios]: https://github.com/axios/axios
 
