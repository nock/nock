# Nock

[![npm](https://img.shields.io/npm/v/nock.svg)][npmjs]
[![npm@beta](https://img.shields.io/npm/v/nock/beta.svg)][npmjs]
[![Build Status](https://travis-ci.org/nock/nock.svg?branch=beta)][build]
[![Coverage Status](https://img.shields.io/coveralls/github/nock/nock/beta.svg)][coverage]
[![Greenkeeper](https://badges.greenkeeper.io/nock/nock.svg)](https://greenkeeper.io/)
[![Backers on Open Collective](https://opencollective.com/nock/backers/badge.svg)](#backers)
[![Sponsors on Open Collective](https://opencollective.com/nock/sponsors/badge.svg)](#sponsors)

[npmjs]: https://www.npmjs.com/package/nock
[build]: https://travis-ci.org/nock/nock
[coverage]: https://coveralls.io/github/nock/nock

> HTTP server mocking and expectations library for Node.js

Nock can be used to test modules that perform HTTP requests in isolation.

For instance, if a module performs HTTP requests to a CouchDB server or makes HTTP requests to the Amazon API, you can test that module in isolation.

**Table of Contents**

<!-- toc -->

- [How does it work?](#how-does-it-work)
- [Install](#install)
  - [Node version support](#node-version-support)
- [Usage](#usage)
  - [READ THIS! - About interceptors](#read-this---about-interceptors)
  - [Specifying hostname](#specifying-hostname)
  - [Specifying path](#specifying-path)
  - [Specifying request body](#specifying-request-body)
  - [Specifying request query string](#specifying-request-query-string)
  - [Specifying replies](#specifying-replies)
<<<<<<< HEAD
      - [Access original request and headers](#access-original-request-and-headers)
=======
    - [Access original request and headers](#access-original-request-and-headers)
>>>>>>> ac6c1132
    - [Replying with errors](#replying-with-errors)
  - [Specifying headers](#specifying-headers)
    - [Header field names are case-insensitive](#header-field-names-are-case-insensitive)
    - [Specifying Request Headers](#specifying-request-headers)
    - [Specifying Reply Headers](#specifying-reply-headers)
    - [Default Reply Headers](#default-reply-headers)
    - [Including Content-Length Header Automatically](#including-content-length-header-automatically)
    - [Including Date Header Automatically](#including-date-header-automatically)
  - [HTTP Verbs](#http-verbs)
  - [Support for HTTP and HTTPS](#support-for-http-and-https)
  - [Non-standard ports](#non-standard-ports)
  - [Repeat response n times](#repeat-response-n-times)
  - [Delay the response body](#delay-the-response-body)
  - [Delay the response](#delay-the-response)
  - [Delay the connection](#delay-the-connection)
  - [Socket timeout](#socket-timeout)
  - [Chaining](#chaining)
  - [Scope filtering](#scope-filtering)
  - [Path filtering](#path-filtering)
  - [Request Body filtering](#request-body-filtering)
  - [Request Headers Matching](#request-headers-matching)
  - [Optional Requests](#optional-requests)
  - [Allow **unmocked** requests on a mocked hostname](#allow-unmocked-requests-on-a-mocked-hostname)
- [Expectations](#expectations)
  - [.isDone()](#isdone)
  - [.cleanAll()](#cleanall)
  - [.persist()](#persist)
  - [.pendingMocks()](#pendingmocks)
  - [.activeMocks()](#activemocks)
  - [.isActive()](#isactive)
- [Logging](#logging)
- [Restoring](#restoring)
- [Activating](#activating)
- [Turning Nock Off (experimental!)](#turning-nock-off-experimental)
- [Enable/Disable real HTTP requests](#enabledisable-real-http-requests)
  - [Disabling requests](#disabling-requests)
  - [Enabling requests](#enabling-requests)
  - [Resetting NetConnect](#resetting-netconnect)
- [Recording](#recording)
  - [`dont_print` option](#dont_print-option)
  - [`output_objects` option](#output_objects-option)
  - [`enable_reqheaders_recording` option](#enable_reqheaders_recording-option)
  - [`logging` option](#logging-option)
  - [`use_separator` option](#use_separator-option)
  - [.removeInterceptor()](#removeinterceptor)
- [Events](#events)
  - [Global no match event](#global-no-match-event)
- [Nock Back](#nock-back)
  - [Setup](#setup)
    - [Options](#options)
  - [Usage](#usage-1)
    - [Options](#options-1)
      - [Example](#example)
    - [Modes](#modes)
- [Debugging](#debugging)
- [Contributing](#contributing)
- [Backers](#backers)
- [Sponsors](#sponsors)
- [License](#license)

<!-- tocstop -->

## How does it work?

Nock works by overriding Node's `http.request` function. Also, it overrides `http.ClientRequest` too to cover for modules that use it directly.

## Install

```sh
$ npm install --save nock
```

### Node version support

The latest version of nock supports all currently maintained Node versions, see [Node Release Schedule](https://github.com/nodejs/Release#release-schedule)

Here is a list of past nock versions with respective node version support

| node | nock      |
| ---- | --------- |
| 0.10 | up to 8.x |
| 0.11 | up to 8.x |
| 0.12 | up to 8.x |
| 4    | up to 9.x |
| 5    | up to 8.x |
| 7    | up to 9.x |
| 9    | up to 9.x |

## Usage

On your test, you can setup your mocking object like this:

```js
var nock = require('nock')

var couchdb = nock('http://myapp.iriscouch.com')
  .get('/users/1')
  .reply(200, {
    _id: '123ABC',
    _rev: '946B7D1C',
    username: 'pgte',
    email: 'pedro.teixeira@gmail.com',
  })
```

This setup says that we will intercept every HTTP call to `http://myapp.iriscouch.com`.

It will intercept an HTTP GET request to '/users/1' and reply with a status 200, and the body will contain a user representation in JSON.

Then the test can call the module, and the module will do the HTTP requests.

### READ THIS! - About interceptors

When you setup an interceptor for a URL and that interceptor is used, it is removed from the interceptor list.
This means that you can intercept 2 or more calls to the same URL and return different things on each of them.
It also means that you must setup one interceptor for each request you are going to have, otherwise nock will throw an error because that URL was not present in the interceptor list.
If you don’t want interceptors to be removed as they are used, you can use the [.persist()](#persist) method.

### Specifying hostname

The request hostname can be a string or a RegExp.

```js
var scope = nock('http://www.example.com')
  .get('/resource')
  .reply(200, 'domain matched')
```

```js
var scope = nock(/example\.com/)
  .get('/resource')
  .reply(200, 'domain regex matched')
```

> Note: You can choose to include or not the protocol in the hostname matching.

### Specifying path

The request path can be a string, a RegExp or a filter function and you can use any [HTTP verb](#http-verbs).

Using a string:

```js
var scope = nock('http://www.example.com')
  .get('/resource')
  .reply(200, 'path matched')
```

Using a regular expression:

```js
var scope = nock('http://www.example.com')
  .get(/source$/)
  .reply(200, 'path using regex matched')
```

Using a function:

```js
var scope = nock('http://www.example.com')
  .get(function(uri) {
    return uri.indexOf('cats') >= 0
  })
  .reply(200, 'path using function matched')
```

### Specifying request body

You can specify the request body to be matched as the second argument to the `get`, `post`, `put` or `delete` specifications. There are five types of second argument allowed:

**String**: nock will exact match the stringified request body with the provided string

```js
nock('http://www.example.com')
  .post('/login', 'username=pgte&password=123456')
  .reply(200, { id: '123ABC' })
```

**Buffer**: nock will exact match the stringified request body with the provided buffer

```js
nock('http://www.example.com')
  .post('/login', Buffer.from([0xff, 0x11]))
  .reply(200, { id: '123ABC' })
```

**RegExp**: nock will test the stringified request body against the provided RegExp

```js
nock('http://www.example.com')
  .post('/login', /username=\w+/gi)
  .reply(200, { id: '123ABC' })
```

**JSON object**: nock will exact match the request body with the provided object. In order to increase flexibility, nock also supports RegExp as an attribute value for the keys:

```js
nock('http://www.example.com')
  .post('/login', { username: 'pgte', password: /.+/i })
  .reply(200, { id: '123ABC' })
```

**Function**: nock will evaluate the function providing the request body object as first argument. Return true if it should be considered a match:

```js
nock('http://www.example.com')
  .post('/login', function(body) {
    return body.username && body.password
  })
  .reply(200, { id: '123ABC' })
```

In case you need to perform a partial matching on a complex, nested request body you should have a look at libraries like [lodash.matches](https://lodash.com/docs/#matches). Indeed, partial matching can be achieved as:

```js
nock('http://www.example.com')
  .post('/user', _.matches({ address: { country: 'US' } }))
  .reply(200, { id: '123ABC' })
```

### Specifying request query string

Nock understands query strings. Instead of placing the entire URL, you can specify the query part as an object:

```js
nock('http://example.com')
  .get('/users')
  .query({ name: 'pedro', surname: 'teixeira' })
  .reply(200, { results: [{ id: 'pgte' }] })
```

Nock supports array-style/object-style query parameters. The encoding format matches with request module.

```js
nock('http://example.com')
  .get('/users')
  .query({
    names: ['alice', 'bob'],
    tags: {
      alice: ['admin', 'tester'],
      bob: ['tester'],
    },
  })
  .reply(200, { results: [{ id: 'pgte' }] })
```

Nock supports passing a function to query. The function determines if the actual query matches or not.

```js
nock('http://example.com')
  .get('/users')
  .query(function(actualQueryObject) {
    // do some compare with the actual Query Object
    // return true for matched
    // return false for not matched
    return true
  })
  .reply(200, { results: [{ id: 'pgte' }] })
```

To mock the entire url regardless of the passed query string:

```js
nock('http://example.com')
  .get('/users')
  .query(true)
  .reply(200, { results: [{ id: 'pgte' }] })
```

### Specifying replies

You can specify the return status code for a path on the first argument of reply like this:

```js
var scope = nock('http://myapp.iriscouch.com')
  .get('/users/1')
  .reply(404)
```

You can also specify the reply body as a string:

```js
var scope = nock('http://www.google.com')
  .get('/')
  .reply(200, 'Hello from Google!')
```

or as a JSON-encoded object:

```js
var scope = nock('http://myapp.iriscouch.com')
  .get('/')
  .reply(200, {
    username: 'pgte',
    email: 'pedro.teixeira@gmail.com',
    _id: '4324243fsd',
  })
```

or even as a file:

```js
var scope = nock('http://myapp.iriscouch.com')
  .get('/')
  .replyWithFile(200, __dirname + '/replies/user.json', {
    'Content-Type': 'application/json',
  })
```

Instead of an object or a buffer you can also pass in a callback to be evaluated for the value of the response body:

```js
var scope = nock('http://www.google.com')
  .filteringRequestBody(/.*/, '*')
  .post('/echo', '*')
  .reply(201, function(uri, requestBody) {
    return requestBody
  })
```

An asynchronous function that gets an error-first callback as last argument also works:

```js
var scope = nock('http://www.google.com')
  .filteringRequestBody(/.*/, '*')
  .post('/echo', '*')
  .reply(201, function(uri, requestBody, cb) {
    fs.readFile('cat-poems.txt', cb) // Error-first callback
  })
```

> Note: When using a callback, if you call back with an error as first argument, that error will be sent in the response body, with a 500 HTTP response status code.

You can also return the status code and body using just one function:

```js
var scope = nock('http://www.google.com')
  .filteringRequestBody(/.*/, '*')
  .post('/echo', '*')
  .reply(function(uri, requestBody) {
    return [
      201,
      'THIS IS THE REPLY BODY',
      { header: 'value' }, // optional headers
    ]
  })
```

or, use an error-first callback that also gets the status code:

```js
var scope = nock('http://www.google.com')
  .filteringRequestBody(/.*/, '*')
  .post('/echo', '*')
  .reply(function(uri, requestBody, cb) {
    setTimeout(function() {
      cb(null, [201, 'THIS IS THE REPLY BODY'])
    }, 1e3)
  })
```

A Stream works too:

```js
var scope = nock('http://www.google.com')
  .get('/cat-poems')
  .reply(200, function(uri, requestBody) {
    return fs.createReadStream('cat-poems.txt')
  })
```

#### Access original request and headers

If you're using the reply callback style, you can access the original client request using `this.req` like this:

```js
var scope = nock('http://www.google.com')
  .get('/cat-poems')
  .reply(function(uri, requestBody) {
    console.log('path:', this.req.path)
    console.log('headers:', this.req.headers)
    // ...
  })
```

#### Replying with errors

You can reply with an error like this:

```js
nock('http://www.google.com')
  .get('/cat-poems')
  .replyWithError('something awful happened')
```

JSON error responses are allowed too:

```js
nock('http://www.google.com')
  .get('/cat-poems')
  .replyWithError({ message: 'something awful happened', code: 'AWFUL_ERROR' })
```

> Note: This will emit an `error` event on the `request` object, not the reply.

### Specifying headers

#### Header field names are case-insensitive

Per [HTTP/1.1 4.2 Message Headers](http://www.w3.org/Protocols/rfc2616/rfc2616-sec4.html#sec4.2) specification, all message headers are case insensitive and thus internally Nock uses lower-case for all field names even if some other combination of cases was specified either in mocking specification or in mocked requests themselves.

#### Specifying Request Headers

You can specify the request headers like this:

```js
var scope = nock('http://www.example.com', {
  reqheaders: {
    authorization: 'Basic Auth',
  },
})
  .get('/')
  .reply(200)
```

Or you can use a Regular Expression or Function check the header values. The function will be
passed the header value.

```js
var scope = nock('http://www.example.com', {
  reqheaders: {
    'X-My-Headers': function(headerValue) {
      if (headerValue) {
        return true
      }
      return false
    },
    'X-My-Awesome-Header': /Awesome/i,
  },
})
  .get('/')
  .reply(200)
```

If `reqheaders` is not specified or if `host` is not part of it, Nock will automatically add `host` value to request header.

If no request headers are specified for mocking then Nock will automatically skip matching of request headers. Since `host` header is a special case which may get automatically inserted by Nock, its matching is skipped unless it was _also_ specified in the request being mocked.

You can also have Nock fail the request if certain headers are present:

```js
var scope = nock('http://www.example.com', {
  badheaders: ['cookie', 'x-forwarded-for'],
})
  .get('/')
  .reply(200)
```

When invoked with this option, Nock will not match the request if any of the `badheaders` are present.

Basic authentication can be specified as follows:

```js
var scope = nock('http://www.example.com')
  .get('/')
  .basicAuth({
    user: 'john',
    pass: 'doe',
  })
  .reply(200)
```

#### Specifying Reply Headers

You can specify the reply headers like this:

```js
var scope = nock('http://www.headdy.com')
  .get('/')
  .reply(200, 'Hello World!', {
    'X-My-Headers': 'My Header value',
  })
```

Or you can use a function to generate the headers values. The function will be
passed the request, response, and body (if available). The body will be either a
buffer, a stream, or undefined.

```js
var scope = nock('http://www.headdy.com')
  .get('/')
  .reply(200, 'Hello World!', {
    'X-My-Headers': function(req, res, body) {
      return body.toString()
    },
  })
```

#### Default Reply Headers

You can also specify default reply headers for all responses like this:

```js
var scope = nock('http://www.headdy.com')
  .defaultReplyHeaders({
    'X-Powered-By': 'Rails',
    'Content-Type': 'application/json',
  })
  .get('/')
  .reply(200, 'The default headers should come too')
```

Or you can use a function to generate the default headers values:

```js
var scope = nock('http://www.headdy.com')
  .defaultReplyHeaders({
    'Content-Length': function(req, res, body) {
      return body.length
    },
  })
  .get('/')
  .reply(200, 'The default headers should come too')
```

#### Including Content-Length Header Automatically

When using `scope.reply()` to set a response body manually, you can have the
`Content-Length` header calculated automatically.

```js
var scope = nock('http://www.headdy.com')
  .replyContentLength()
  .get('/')
  .reply(200, { hello: 'world' })
```

**NOTE:** this does not work with streams or other advanced means of specifying
the reply body.

#### Including Date Header Automatically

You can automatically append a `Date` header to your mock reply:

```js
var scope = nock('http://www.headdy.com')
  .replyDate(new Date(2015, 0, 1)) // defaults to now, must use a Date object
  .get('/')
  .reply(200, { hello: 'world' })
```

### HTTP Verbs

Nock supports any HTTP verb, and it has convenience methods for the GET, POST, PUT, HEAD, DELETE, PATCH and MERGE HTTP verbs.

You can intercept any HTTP verb using `.intercept(path, verb [, requestBody [, options]])`:

```js
var scope = nock('http://my.domain.com')
  .intercept('/path', 'PATCH')
  .reply(304)
```

### Support for HTTP and HTTPS

By default nock assumes HTTP. If you need to use HTTPS you can specify the `https://` prefix like this:

```js
var scope = nock('https://secure.my.server.com')
// ...
```

### Non-standard ports

You are able to specify a non-standard port like this:

```js
var scope = nock('http://my.server.com:8081')
  ...
```

### Repeat response n times

You are able to specify the number of times to repeat the same response.

```js
nock('http://zombo.com')
  .get('/')
  .times(4)
  .reply(200, 'Ok')

http.get('http://zombo.com/') // respond body "Ok"
http.get('http://zombo.com/') // respond body "Ok"
http.get('http://zombo.com/') // respond body "Ok"
http.get('http://zombo.com/') // respond body "Ok"
http.get('http://zombo.com/') // respond with zombo.com result
```

Sugar syntax

```js
nock('http://zombo.com')
  .get('/')
  .once()
  .reply(200, 'Ok')
nock('http://zombo.com')
  .get('/')
  .twice()
  .reply(200, 'Ok')
nock('http://zombo.com')
  .get('/')
  .thrice()
  .reply(200, 'Ok')
```

### Delay the response body

You are able to specify the number of milliseconds that the response body should be delayed. Response header will be replied immediately.
`delayBody(1000)` is equivalent to `delay({body: 1000})`.

```js
nock('http://my.server.com')
  .get('/')
  .delayBody(2000) // 2 seconds
  .reply(200, '<html></html>')
```

NOTE: the [`'response'`](http://nodejs.org/api/http.html#http_event_response) event will occur immediately, but the [IncomingMessage](http://nodejs.org/api/http.html#http_http_incomingmessage) will not emit its `'end'` event until after the delay.

### Delay the response

You are able to specify the number of milliseconds that your reply should be delayed.

```js
nock('http://my.server.com')
  .get('/')
  .delay(2000) // 2 seconds delay will be applied to the response header.
  .reply(200, '<html></html>')
```

`delay()` could also be used as

```
delay({
   head: headDelayInMs,
   body: bodyDelayInMs
})
```

for example

```js
nock('http://my.server.com')
  .get('/')
  .delay({
    head: 2000, // header will be delayed for 2 seconds, i.e. the whole response will be delayed for 2 seconds.
    body: 3000, // body will be delayed for another 3 seconds after header is sent out.
  })
  .reply(200, '<html></html>')
```

### Delay the connection

`delayConnection(1000)` is equivalent to `delay({head: 1000})`.

### Socket timeout

You are able to specify the number of milliseconds that your connection should be idle, to simulate a socket timeout.

```js
nock('http://my.server.com')
  .get('/')
  .socketDelay(2000) // 2 seconds
  .reply(200, '<html></html>')
```

To test a request like the following:

```js
req = http.request('http://my.server.com', function(res) {
  ...
});
req.setTimeout(1000, function() {
  req.abort();
});
req.end();
```

NOTE: the timeout will be fired immediately, and will not leave the simulated connection idle for the specified period of time.

### Chaining

You can chain behaviour like this:

```js
var scope = nock('http://myapp.iriscouch.com')
  .get('/users/1')
  .reply(404)
  .post('/users', {
    username: 'pgte',
    email: 'pedro.teixeira@gmail.com',
  })
  .reply(201, {
    ok: true,
    id: '123ABC',
    rev: '946B7D1C',
  })
  .get('/users/123ABC')
  .reply(200, {
    _id: '123ABC',
    _rev: '946B7D1C',
    username: 'pgte',
    email: 'pedro.teixeira@gmail.com',
  })
```

### Scope filtering

You can filter the scope (protocol, domain or port) of nock through a function. The filtering function is accepted at the `filteringScope` field of the `options` argument.

This can be useful if you have a node module that randomly changes subdomains to which it sends requests, e.g., the Dropbox node module behaves like this.

```js
var scope = nock('https://api.dropbox.com', {
  filteringScope: function(scope) {
    return /^https:\/\/api[0-9]*.dropbox.com/.test(scope)
  },
})
  .get('/1/metadata/auto/Photos?include_deleted=false&list=true')
  .reply(200)
```

### Path filtering

You can also filter the URLs based on a function.

This can be useful, for instance, if you have random or time-dependent data in your URL.

You can use a regexp for replacement, just like String.prototype.replace:

```js
var scope = nock('http://api.myservice.com')
  .filteringPath(/password=[^&]*/g, 'password=XXX')
  .get('/users/1?password=XXX')
  .reply(200, 'user')
```

Or you can use a function:

```js
var scope = nock('http://api.myservice.com')
  .filteringPath(function(path) {
    return '/ABC'
  })
  .get('/ABC')
  .reply(200, 'user')
```

Note that `scope.filteringPath` is not cumulative: it should only be used once per scope.

### Request Body filtering

You can also filter the request body based on a function.

This can be useful, for instance, if you have random or time-dependent data in your request body.

You can use a regexp for replacement, just like String.prototype.replace:

```js
var scope = nock('http://api.myservice.com')
  .filteringRequestBody(/password=[^&]*/g, 'password=XXX')
  .post('/users/1', 'data=ABC&password=XXX')
  .reply(201, 'OK')
```

Or you can use a function to transform the body:

```js
var scope = nock('http://api.myservice.com')
  .filteringRequestBody(function(body) {
    return 'ABC'
  })
  .post('/', 'ABC')
  .reply(201, 'OK')
```

If you don't want to match the request body you can return a wildcard match:

```js
var scope = nock('http://api.myservice.com')
  .filteringRequestBody(function(body) {
    return '*'
  })
  .post('/some_uri', '*')
  .reply(200, 'OK')
```

### Request Headers Matching

If you need to match requests only if certain request headers match, you can.

```js
var scope = nock('http://api.myservice.com')
  .matchHeader('accept', 'application/json')
  .get('/')
  .reply(200, {
    data: 'hello world',
  })
```

You can also use a regexp for the header body.

```js
var scope = nock('http://api.myservice.com')
  .matchHeader('User-Agent', /Mozilla\/.*/)
  .get('/')
  .reply(200, {
    data: 'hello world',
  })
```

You can also use a function for the header body.

```js
var scope = nock('http://api.myservice.com')
  .matchHeader('content-length', function(val) {
    return val >= 1000
  })
  .get('/')
  .reply(200, {
    data: 'hello world',
  })
```

### Optional Requests

By default every mocked request is expected to be made exactly once, and until it is it'll appear in `scope.pendingMocks()`, and `scope.isDone()` will return false (see [expectations](#expectations)). In many cases this is fine, but in some (especially cross-test setup code) it's useful to be able to mock a request that may or may not happen. You can do this with `optionally()`. Optional requests are consumed just like normal ones once matched, but they do not appear in `pendingMocks()`, and `isDone()` will return true for scopes with only optional requests pending.

```js
var example = nock('http://example.com')
example.pendingMocks() // []
example.get('/pathA').reply(200)
example.pendingMocks() // ["GET http://example.com:80/path"]

// ...After a request to example.com/pathA:
example.pendingMocks() // []

example
  .get('/pathB')
  .optionally()
  .reply(200)
example.pendingMocks() // []

// You can also pass a boolean argument to `optionally()`. This
// is useful if you want to conditionally make a mocked request
// optional.
var getMock = function(optional) {
  return example
    .get('/pathC')
    .optionally(optional)
    .reply(200)
}

getMock(true)
example.pendingMocks() // []
getMock(false)
example.pendingMocks() // ["GET http://example.com:80/pathC"]
```

### Allow **unmocked** requests on a mocked hostname

If you need some request on the same host name to be mocked and some others to **really** go through the HTTP stack, you can use the `allowUnmocked` option like this:

```js
options = { allowUnmocked: true }
var scope = nock('http://my.existing.service.com', options)
  .get('/my/url')
  .reply(200, 'OK!')

// GET /my/url => goes through nock
// GET /other/url => actually makes request to the server
```

> Note: When applying `{allowUnmocked: true}`, if the request is made to the real server, no interceptor is removed.

## Expectations

Every time an HTTP request is performed for a scope that is mocked, Nock expects to find a handler for it. If it doesn't, it will throw an error.

Calls to nock() return a scope which you can assert by calling `scope.done()`. This will assert that all specified calls on that scope were performed.

Example:

```js
var google = nock('http://google.com')
  .get('/')
  .reply(200, 'Hello from Google!')

// do some stuff

setTimeout(function() {
  google.done() // will throw an assertion error if meanwhile a "GET http://google.com" was not performed.
}, 5000)
```

### .isDone()

You can call `isDone()` on a single expectation to determine if the expectation was met:

```js
var scope = nock('http://google.com')
  .get('/')
  .reply(200)

scope.isDone() // will return false
```

It is also available in the global scope, which will determine if all expectations have been met:

```js
nock.isDone()
```

### .cleanAll()

You can cleanup all the prepared mocks (could be useful to cleanup some state after a failed test) like this:

```js
nock.cleanAll()
```

### .persist()

You can make all the interceptors for a scope persist by calling `.persist()` on it:

```js
var scope = nock('http://persisssists.con')
  .persist()
  .get('/')
  .reply(200, 'Persisting all the way')
```

Note that while a persisted scope will always intercept the requests, it is considered "done" after the first interception.

If you want to stop persisting a persistent nock you can call `persist(false)`:

```js
var scope = nock('http://example.com')
  .persist()
  .get('/')
  .reply(200, 'ok')
// do some tests ...
scope.persist(false)
```

### .pendingMocks()

If a scope is not done, you can inspect the scope to infer which ones are still pending using the `scope.pendingMocks()` function:

```js
if (!scope.isDone()) {
  console.error('pending mocks: %j', scope.pendingMocks())
}
```

It is also available in the global scope:

```js
console.error('pending mocks: %j', nock.pendingMocks())
```

### .activeMocks()

You can see every mock that is currently active (i.e. might potentially reply to requests) in a scope using `scope.activeMocks()`. A mock is active if it is pending, optional but not yet completed, or persisted. Mocks that have intercepted their requests and are no longer doing anything are the only mocks which won't appear here.

You probably don't need to use this - it mainly exists as a mechanism to recreate the previous (now-changed) behavior of `pendingMocks()`.

```js
console.error('active mocks: %j', scope.activeMocks())
```

It is also available in the global scope:

```js
console.error('active mocks: %j', nock.activeMocks())
```

### .isActive()

Your tests may sometimes want to deactivate the nock interceptor.
Once deactivated, nock needs to be re-activated to work.
You can check if nock interceptor is active or not by using `nock.isActive()`.
Sample:

```js
if (!nock.isActive()) nock.activate()
```

## Logging

Nock can log matches if you pass in a log function like this:

```js
var google = nock('http://google.com')
                .log(console.log)
                ...
```

## Restoring

You can restore the HTTP interceptor to the normal unmocked behaviour by calling:

```js
nock.restore()
```

**note 1**: restore does not clear the interceptor list. Use [nock.cleanAll()](#cleanall) if you expect the interceptor list to be empty.

**note 2**: restore will also remove the http interceptor itself. You need to run [nock.activate()](#activating) to re-activate the http interceptor. Without re-activation, nock will not intercept any calls.

## Activating

Only for cases where nock has been deactivated using [nock.restore()](#restoring), you can reactivate the HTTP interceptor to start intercepting HTTP calls using:

```js
nock.activate()
```

**note**: To check if nock HTTP interceptor is active or inactive, use [nock.isActive()](#isactive).

## Turning Nock Off (experimental!)

You can bypass Nock completely by setting `NOCK_OFF` environment variable to `"true"`.

This way you can have your tests hit the real servers just by switching on this environment variable.

```js
$ NOCK_OFF=true node my_test.js
```

## Enable/Disable real HTTP requests

By default, any requests made to a host that is not mocked will be executed normally. If you want to block these requests, nock allows you to do so.

### Disabling requests

For disabling real http requests.

```js
nock.disableNetConnect()
```

So, if you try to request any host not 'nocked', it will throw a `NetConnectNotAllowedError`.

```js
nock.disableNetConnect()
var req = http.get('http://google.com/')
req.on('error', function(err) {
  console.log(err)
})
// The returned `http.ClientRequest` will emit an error event (or throw if you're not listening for it)
// This code will log a NetConnectNotAllowedError with message:
// Nock: Disallowed net connect for "google.com:80"
```

### Enabling requests

For enabling any real HTTP requests (the default behavior):

```js
nock.enableNetConnect()
```

You could allow real HTTP requests for certain host names by providing a string or a regular expression for the hostname:

```js
// Using a string
nock.enableNetConnect('amazon.com')

// Or a RegExp
nock.enableNetConnect(/(amazon|github)\.com/)

http.get('http://www.amazon.com/')
http.get('http://github.com/')

http.get('http://google.com/')
// This will throw NetConnectNotAllowedError with message:
// Nock: Disallowed net connect for "google.com:80"
```

A common use case when testing local endpoints would be to disable all but localhost, then add in additional nocks for external requests:

```js
nock.disableNetConnect()
// Allow localhost connections so we can test local routes and mock servers.
nock.enableNetConnect('127.0.0.1')
```

### Resetting NetConnect

When you're done with the test, you probably want to set everything back to normal:

```js
nock.cleanAll()
nock.enableNetConnect()
```

## Recording

This is a cool feature:

Guessing what the HTTP calls are is a mess, especially if you are introducing nock on your already-coded tests.

For these cases where you want to mock an existing live system you can record and playback the HTTP calls like this:

```js
nock.recorder.rec()
// Some HTTP calls happen and the nock code necessary to mock
// those calls will be outputted to console
```

Recording relies on intercepting real requests and answers and then persisting them for later use.

In order to stop recording you should call `nock.restore()` and recording will stop.

**ATTENTION!:** when recording is enabled, nock does no validation, nor will any mocks be enabled. Please be sure to turn off recording before attempting to use any mocks in your tests.

### `dont_print` option

If you just want to capture the generated code into a var as an array you can use:

```js
nock.recorder.rec({
  dont_print: true,
})
// ... some HTTP calls
var nockCalls = nock.recorder.play()
```

The `nockCalls` var will contain an array of strings representing the generated code you need.

Copy and paste that code into your tests, customize at will, and you're done! You can call `nock.recorder.clear()` to remove already recorded calls from the array that `nock.recorder.play()` returns.

(Remember that you should do this one test at a time).

### `output_objects` option

In case you want to generate the code yourself or use the test data in some other way, you can pass the `output_objects` option to `rec`:

```js
nock.recorder.rec({
  output_objects: true,
})
// ... some HTTP calls
var nockCallObjects = nock.recorder.play()
```

The returned call objects have the following properties:

- `scope` - the scope of the call including the protocol and non-standard ports (e.g. `'https://github.com:12345'`)
- `method` - the HTTP verb of the call (e.g. `'GET'`)
- `path` - the path of the call (e.g. `'/pgte/nock'`)
- `body` - the body of the call, if any
- `status` - the HTTP status of the reply (e.g. `200`)
- `response` - the body of the reply which can be a JSON, string, hex string representing binary buffers or an array of such hex strings (when handling `content-encoded` in reply header)
- `headers` - the headers of the reply
- `reqheader` - the headers of the request

If you save this as a JSON file, you can load them directly through `nock.load(path)`. Then you can post-process them before using them in the tests for example to add them request body filtering (shown here fixing timestamps to match the ones captured during recording):

```js
nocks = nock.load(pathToJson)
nocks.forEach(function(nock) {
  nock.filteringRequestBody = function(body, aRecordedBody) {
    if (typeof body !== 'string' || typeof aRecordedBody !== 'string') {
      return body
    }

    var recordedBodyResult = /timestamp:([0-9]+)/.exec(aRecordedBody)
    if (!recordedBodyResult) {
      return body
    }

    var recordedTimestamp = recordedBodyResult[1]
    return body.replace(/(timestamp):([0-9]+)/g, function(match, key, value) {
      return key + ':' + recordedTimestamp
    })
  }
})
```

Alternatively, if you need to pre-process the captured nock definitions before using them (e.g. to add scope filtering) then you can use `nock.loadDefs(path)` and `nock.define(nockDefs)`. Shown here is scope filtering for Dropbox node module which constantly changes the subdomain to which it sends the requests:

```js
//  Pre-process the nock definitions as scope filtering has to be defined before the nocks are defined (due to its very hacky nature).
var nockDefs = nock.loadDefs(pathToJson);
nockDefs.forEach(function(def) {
  //  Do something with the definition object e.g. scope filtering.
  def.options = def.options || {};
  def.options.filteringScope = function(scope) {
    return /^https:\/\/api[0-9]*.dropbox.com/.test(scope);
  };
}

//  Load the nocks from pre-processed definitions.
var nocks = nock.define(nockDefs);
```

### `enable_reqheaders_recording` option

Recording request headers by default is deemed more trouble than it's worth as some of them depend on the timestamp or other values that may change after the tests have been recorder thus leading to complex postprocessing of recorded tests. Thus by default the request headers are not recorded.

The genuine use cases for recording request headers (e.g. checking authorization) can be handled manually or by using `enable_reqheaders_recording` in `recorder.rec()` options.

```js
nock.recorder.rec({
  dont_print: true,
  output_objects: true,
  enable_reqheaders_recording: true,
})
```

Note that even when request headers recording is enabled Nock will never record `user-agent` headers. `user-agent` values change with the version of Node and underlying operating system and are thus useless for matching as all that they can indicate is that the user agent isn't the one that was used to record the tests.

### `logging` option

Nock will print using `console.log` by default (assuming that `dont_print` is `false`). If a different function is passed into `logging`, nock will send the log string (or object, when using `output_objects`) to that function. Here's a basic example.

```js
var appendLogToFile = function(content) {
  fs.appendFile('record.txt', content)
}
nock.recorder.rec({
  logging: appendLogToFile,
})
```

### `use_separator` option

By default, nock will wrap its output with the separator string `<<<<<<-- cut here -->>>>>>` before and after anything it prints, whether to the console or a custom log function given with the `logging` option.

To disable this, set `use_separator` to false.

```js
nock.recorder.rec({
  use_separator: false,
})
```

### .removeInterceptor()

This allows removing a specific interceptor. This can be either an interceptor instance or options for a url. It's useful when there's a list of common interceptors shared between tests, where an individual test requires one of the shared interceptors to behave differently.

Examples:

```js
nock.removeInterceptor({
  hostname: 'localhost',
  path: '/mockedResource',
})
```

```js
nock.removeInterceptor({
  hostname : 'localhost',
  path : '/login'
  method: 'POST'
  proto : 'https'
});
```

```js
var interceptor = nock('http://example.org').get('somePath')
nock.removeInterceptor(interceptor)
```

## Events

A scope emits the following events:

- `emit('request', function(req, interceptor, body))`;
- `emit('replied', function(req, interceptor))`;

### Global no match event

You can also listen for no match events like this:

```js
nock.emitter.on('no match', function(req) {})
```

## Nock Back

Fixture recording support and playback.

### Setup

You must specify a fixture directory before using, for example:

In your test helper

```javascript
var nockBack = require('nock').back

nockBack.fixtures = '/path/to/fixtures/'
nockBack.setMode('record')
```

#### Options

- `nockBack.fixtures` : path to fixture directory
- `nockBack.setMode()` : the mode to use

### Usage

By default if the fixture doesn't exist, a `nockBack` will create a new fixture and save the recorded output
for you. The next time you run the test, if the fixture exists, it will be loaded in.

The `this` context of the callback function will have a property `scopes` to access all of the loaded
nock scopes.

```javascript
var nockBack = require('nock').back
var request = require('request')
nockBack.setMode('record')

nockBack.fixtures = __dirname + '/nockFixtures' //this only needs to be set once in your test helper

// recording of the fixture
nockBack('zomboFixture.json', function(nockDone) {
  request.get('http://zombo.com', function(err, res, body) {
    nockDone()

    // usage of the created fixture
    nockBack('zomboFixture.json', function(nockDone) {
      http.get('http://zombo.com/').end() // respond body "Ok"

      this.assertScopesFinished() //throws an exception if all nocks in fixture were not satisfied
      http.get('http://zombo.com/').end() // throws exception because someFixture.json only had one call

      nockDone() //never gets here
    })
  })
})
```

If your tests are using promises then use `nockBack` like this:

```
return nockBack('promisedFixture.json')
  .then(({nockDone, context}) => {
    //  do your tests returning a promise and chain it with
    //  `.then(nockDone);`
  });
});
```

#### Options

As an optional second parameter you can pass the following options

- `before`: a preprocessing function, gets called before nock.define
- `after`: a postprocessing function, gets called after nock.define
- `afterRecord`: a postprocessing function, gets called after recording. Is passed the array of scopes recorded and should return the array scopes to save to the fixture
- `recorder`: custom options to pass to the recorder

##### Example

```javascript
var beforeFunc = function(scope) {
  scope.filteringRequestBody = function(body, aRecordedBody) {
    if (typeof(body) !== 'string' || typeof(aRecordedBody) !== 'string') {
      return body;
    }

    var recordedBodyResult = /timestamp:([0-9]+)/.exec(aRecordedBody);
    if (!recordedBodyResult) {
      return body;
    }

    var recordedTimestamp = recordedBodyResult[1];
    return body.replace(/(timestamp):([0-9]+)/g, function(match, key, value) {
      return key + ':' + recordedTimestamp;
    });
  };
}

nockBack('zomboFixture.json', { before: beforeFunc }, function(nockDone) {
  request.get('http://zombo.com', function(err, res, body) {
    // do your tests
    nockDone();
  }
}
```

#### Modes

To set the mode call `nockBack.setMode(mode)` or run the tests with the `NOCK_BACK_MODE` environment variable set before loading nock. If the mode needs to be changed programmatically, the following is valid: `nockBack.setMode(nockBack.currentMode)`

- wild: all requests go out to the internet, don't replay anything, doesn't record anything

- dryrun: The default, use recorded nocks, allow http calls, doesn't record anything, useful for writing new tests

- record: use recorded nocks, record new nocks

- lockdown: use recorded nocks, disables all http calls even when not nocked, doesn't record

## Debugging

Nock uses [`debug`](https://github.com/visionmedia/debug), so just run with environmental variable `DEBUG` set to `nock.*`.

```js
$ DEBUG=nock.* node my_test.js
```

## Contributing

Thanks for wanting to contribute! Take a look at our [Contributing Guide](CONTRIBUTING.md) for notes on our commit message conventions and how to run tests.

Please note that this project is released with a [Contributor Code of Conduct](CODE_OF_CONDUCT.md).
By participating in this project you agree to abide by its terms.

## Backers

Thank you to all our backers! 🙏 [[Become a backer](https://opencollective.com/nock#backer)]

<a href="https://opencollective.com/nock#backers" target="_blank"><img src="https://opencollective.com/nock/backers.svg?width=890"></a>

## Sponsors

Support this project by becoming a sponsor. Your logo will show up here with a link to your website. [[Become a sponsor](https://opencollective.com/nock#sponsor)]

<a href="https://opencollective.com/nock/sponsor/0/website" target="_blank"><img src="https://opencollective.com/nock/sponsor/0/avatar.svg"></a>
<a href="https://opencollective.com/nock/sponsor/1/website" target="_blank"><img src="https://opencollective.com/nock/sponsor/1/avatar.svg"></a>
<a href="https://opencollective.com/nock/sponsor/2/website" target="_blank"><img src="https://opencollective.com/nock/sponsor/2/avatar.svg"></a>
<a href="https://opencollective.com/nock/sponsor/3/website" target="_blank"><img src="https://opencollective.com/nock/sponsor/3/avatar.svg"></a>
<a href="https://opencollective.com/nock/sponsor/4/website" target="_blank"><img src="https://opencollective.com/nock/sponsor/4/avatar.svg"></a>
<a href="https://opencollective.com/nock/sponsor/5/website" target="_blank"><img src="https://opencollective.com/nock/sponsor/5/avatar.svg"></a>
<a href="https://opencollective.com/nock/sponsor/6/website" target="_blank"><img src="https://opencollective.com/nock/sponsor/6/avatar.svg"></a>
<a href="https://opencollective.com/nock/sponsor/7/website" target="_blank"><img src="https://opencollective.com/nock/sponsor/7/avatar.svg"></a>
<a href="https://opencollective.com/nock/sponsor/8/website" target="_blank"><img src="https://opencollective.com/nock/sponsor/8/avatar.svg"></a>
<a href="https://opencollective.com/nock/sponsor/9/website" target="_blank"><img src="https://opencollective.com/nock/sponsor/9/avatar.svg"></a>

## License

[MIT](LICENSE)

Copyright (c) 2011-2017 [Pedro Teixeira](http://about.me/pedroteixeira) and other [contributors](https://github.com/nock/nock/graphs/contributors).<|MERGE_RESOLUTION|>--- conflicted
+++ resolved
@@ -32,11 +32,7 @@
   - [Specifying request body](#specifying-request-body)
   - [Specifying request query string](#specifying-request-query-string)
   - [Specifying replies](#specifying-replies)
-<<<<<<< HEAD
-      - [Access original request and headers](#access-original-request-and-headers)
-=======
     - [Access original request and headers](#access-original-request-and-headers)
->>>>>>> ac6c1132
     - [Replying with errors](#replying-with-errors)
   - [Specifying headers](#specifying-headers)
     - [Header field names are case-insensitive](#header-field-names-are-case-insensitive)
