'use strict'

const back = require('./lib/back')
const emitter = require('./lib/global_emitter')
const {
  activate,
  isActive,
  isDone,
  isOn,
  pendingMocks,
  activeMocks,
  removeInterceptor,
  disableNetConnect,
  enableNetConnect,
  removeAll,
  abortPendingRequests,
} = require('./lib/intercept')
const recorder = require('./lib/recorder')
const { Scope, load, loadDefs, define } = require('./lib/scope')

module.exports = (basePath, options) => new Scope(basePath, options)

Object.assign(module.exports, {
  activate,
  isActive,
  isDone,
  pendingMocks,
  activeMocks,
  removeInterceptor,
  disableNetConnect,
  enableNetConnect,
<<<<<<< HEAD
  cleanAll: removeAll,
=======
  // TODO-12.x Historically `nock.cleanAll()` has returned the nock global.
  // The other global methods do not do this, so it's not clear this was
  // deliberate or is even helpful. This shim is included for backward
  // compatibility and should be replaced with an alias to `removeAll()`.
  cleanAll() {
    removeAll()
    return module.exports
  },
>>>>>>> d0694a7b
  abortPendingRequests,
  load,
  loadDefs,
  define,
  emitter,
  recorder: {
    rec: recorder.record,
    clear: recorder.clear,
    play: recorder.outputs,
  },
  restore: recorder.restore,
  back,
})

// We always activate Nock on import, overriding the globals.
// Setting the Back mode "activates" Nock by overriding the global entries in the `http/s` modules.
// If Nock Back is configured, we need to honor that setting for backward compatibility,
// otherwise we rely on Nock Back's default initializing side effect.
if (isOn()) {
  back.setMode(process.env.NOCK_BACK_MODE || 'dryrun')
}<|MERGE_RESOLUTION|>--- conflicted
+++ resolved
@@ -29,18 +29,7 @@
   removeInterceptor,
   disableNetConnect,
   enableNetConnect,
-<<<<<<< HEAD
   cleanAll: removeAll,
-=======
-  // TODO-12.x Historically `nock.cleanAll()` has returned the nock global.
-  // The other global methods do not do this, so it's not clear this was
-  // deliberate or is even helpful. This shim is included for backward
-  // compatibility and should be replaced with an alias to `removeAll()`.
-  cleanAll() {
-    removeAll()
-    return module.exports
-  },
->>>>>>> d0694a7b
   abortPendingRequests,
   load,
   loadDefs,
