'use strict'

const util = require('util')
const zlib = require('zlib')
const debug = require('debug')('nock.playback_interceptor')
const common = require('./common')
const DelayedBody = require('./delayed_body')

function parseJSONRequestBody(req, requestBody) {
  if (!requestBody || !common.isJSONContent(req.headers)) {
    return requestBody
  }

  if (common.contentEncoding(req.headers, 'gzip')) {
    requestBody = String(zlib.gunzipSync(Buffer.from(requestBody, 'hex')))
  } else if (common.contentEncoding(req.headers, 'deflate')) {
    requestBody = String(zlib.inflateSync(Buffer.from(requestBody, 'hex')))
  }

  return JSON.parse(requestBody)
}

function parseFullReplyResult(response, fullReplyResult) {
  debug('full response from callback result: %j', fullReplyResult)

  if (!Array.isArray(fullReplyResult)) {
    throw Error('A single function provided to .reply MUST return an array')
  }

  if (fullReplyResult.length > 3) {
    throw Error(
      'The array returned from the .reply callback contains too many values'
    )
  }

  const [status, body = '', headers] = fullReplyResult

  if (!Number.isInteger(status)) {
    throw new Error(`Invalid ${typeof status} value for status code`)
  }

  response.statusCode = status
  response.rawHeaders.push(...common.headersInputToRawArray(headers))
  debug('response.rawHeaders after reply: %j', response.rawHeaders)

  return body
}

/**
 * Determine which of the default headers should be added to the response.
 *
 * Don't include any defaults whose case-insensitive keys are already on the response.
 */
function selectDefaultHeaders(existingHeaders, defaultHeaders) {
  if (!defaultHeaders.length) {
    return [] // return early if we don't need to bother
  }

  const definedHeaders = new Set()
  const result = []

  common.forEachHeader(existingHeaders, (_, fieldName) => {
    definedHeaders.add(fieldName.toLowerCase())
  })
  common.forEachHeader(defaultHeaders, (value, fieldName) => {
    if (!definedHeaders.has(fieldName.toLowerCase())) {
      result.push(fieldName, value)
    }
  })

  return result
}

/**
 * Play back an interceptor using the given request and mock response.
 */
function playbackInterceptor({
  req,
  socket,
  options,
  requestBodyString,
  requestBodyIsUtf8Representable,
  response,
  interceptor,
}) {
  const { logger } = interceptor.scope

  function emitError(error) {
    process.nextTick(() => {
      req.emit('error', error)
    })
  }

  function start() {
    interceptor.req = req
    req.headers = req.getHeaders()

    interceptor.scope.emit('request', req, interceptor, requestBodyString)

    if (typeof interceptor.errorMessage !== 'undefined') {
      interceptor.markConsumed()

      let error
      if (typeof interceptor.errorMessage === 'object') {
        error = interceptor.errorMessage
      } else {
        error = new Error(interceptor.errorMessage)
      }
      common.setTimeout(() => emitError(error), interceptor.getTotalDelay())
      return
    }

    // This will be null if we have a fullReplyFunction,
    // in that case status code will be set in `parseFullReplyResult`
    response.statusCode = interceptor.statusCode

    // Clone headers/rawHeaders to not override them when evaluating later
    response.rawHeaders = [...interceptor.rawHeaders]
    logger('response.rawHeaders:', response.rawHeaders)

    if (interceptor.replyFunction) {
      const parsedRequestBody = parseJSONRequestBody(req, requestBodyString)

      let fn = interceptor.replyFunction
      if (fn.length === 3) {
        // Handle the case of an async reply function, the third parameter being the callback.
        fn = util.promisify(fn)
      }

      // At this point `fn` is either a synchronous function or a promise-returning function;
      // wrapping in `Promise.resolve` makes it into a promise either way.
      Promise.resolve(fn.call(interceptor, options.path, parsedRequestBody))
        .then(responseBody => continueWithResponseBody({ responseBody }))
        .catch(err => emitError(err))
      return
    }

    if (interceptor.fullReplyFunction) {
      const parsedRequestBody = parseJSONRequestBody(req, requestBodyString)

      let fn = interceptor.fullReplyFunction
      if (fn.length === 3) {
        fn = util.promisify(fn)
      }

      Promise.resolve(fn.call(interceptor, options.path, parsedRequestBody))
        .then(fullReplyResult => continueWithFullResponse({ fullReplyResult }))
        .catch(err => emitError(err))
      return
    }

    if (
      common.isContentEncoded(interceptor.headers) &&
      !common.isStream(interceptor.body)
    ) {
      //  If the content is encoded we know that the response body *must* be an array
      //  of response buffers which should be mocked one by one.
      //  (otherwise decompressions after the first one fails as unzip expects to receive
      //  buffer by buffer and not one single merged buffer)

      if (interceptor.delayInMs) {
        emitError(
          new Error(
            'Response delay of the body is currently not supported with content-encoded responses.'
          )
        )
        return
      }

      const bufferData = Array.isArray(interceptor.body)
        ? interceptor.body
        : [interceptor.body]
      const responseBuffers = bufferData.map(data => Buffer.from(data, 'hex'))
      continueWithResponseBody({ responseBuffers })
      return
    }

    // If we get to this point, the body is either a string or an object that
    // will eventually be JSON stringified.
    let responseBody = interceptor.body

    // If the request was not UTF8-representable then we assume that the
    // response won't be either. In that case we send the response as a Buffer
    // object as that's what the client will expect.
    if (!requestBodyIsUtf8Representable && typeof responseBody === 'string') {
      // Try to create the buffer from the interceptor's body response as hex.
      responseBody = Buffer.from(responseBody, 'hex')

      // Creating buffers does not necessarily throw errors; check for difference in size.
      if (
        !responseBody ||
        (interceptor.body.length > 0 && responseBody.length === 0)
      ) {
        // We fallback on constructing buffer from utf8 representation of the body.
        responseBody = Buffer.from(interceptor.body, 'utf8')
      }
    }

    return continueWithResponseBody({ responseBody })
  }

  function continueWithFullResponse({ fullReplyResult }) {
    let responseBody
    try {
      responseBody = parseFullReplyResult(response, fullReplyResult)
    } catch (innerErr) {
      emitError(innerErr)
      return
    }

    continueWithResponseBody({ responseBody })
  }

  function continueWithResponseBody({ responseBuffers, responseBody }) {
    //  Transform the response body if it exists (it may not exist
    //  if we have `responseBuffers` instead)
    if (responseBody !== undefined) {
      logger('transform the response body')

      if (interceptor.delayInMs) {
        logger(
          'delaying the response for',
          interceptor.delayInMs,
          'milliseconds'
        )
        // Because setTimeout is called immediately in DelayedBody(), so we
        // need count in the delayConnectionInMs.
        responseBody = new DelayedBody(
          interceptor.getTotalDelay(),
          responseBody
        )
      }

      if (common.isStream(responseBody)) {
        logger('response body is a stream')
        responseBody.pause()
        responseBody.on('data', function (d) {
          response.push(d)
        })
        responseBody.on('end', function () {
          response.push(null)
          // https://nodejs.org/dist/latest-v10.x/docs/api/http.html#http_message_complete
          response.complete = true
        })
        responseBody.on('error', function (err) {
          response.emit('error', err)
        })
      } else if (!Buffer.isBuffer(responseBody)) {
        if (typeof responseBody === 'string') {
          responseBody = Buffer.from(responseBody)
        } else {
          responseBody = JSON.stringify(responseBody)
          response.rawHeaders.push('Content-Type', 'application/json')
        }
      }
      // Why are strings converted to a Buffer, but JSON data is left as a string?
      // Related to https://github.com/nock/nock/issues/1542 ?
    }

    interceptor.markConsumed()

    response.rawHeaders.push(
      ...selectDefaultHeaders(
        response.rawHeaders,
        interceptor.scope._defaultReplyHeaders
      )
    )

    // Evaluate functional headers.
    common.forEachHeader(response.rawHeaders, (value, fieldName, i) => {
      if (typeof value === 'function') {
        response.rawHeaders[i + 1] = value(req, response, responseBody)
      }
    })

    response.headers = common.headersArrayToObject(response.rawHeaders)

    respondUsingInterceptor({
      responseBody,
      responseBuffers,
    })
  }

  function respondUsingInterceptor({ responseBody, responseBuffers }) {
    function respond() {
      if (req.aborted) {
        return
      }

<<<<<<< HEAD
      logger('emitting response')
=======
      // Even though we've had the response object for awhile at this point,
      // we only attach it to the request immediately before the `response`
      // event because, as in Node, it alters the error handling around aborts.
      req.res = response
      response.req = req

      debug('emitting response')
>>>>>>> 5c1b937b
      req.emit('response', response)

      if (common.isStream(responseBody)) {
        logger('resuming response stream')
        responseBody.resume()
      } else {
        responseBuffers = responseBuffers || []
        if (typeof responseBody !== 'undefined') {
          logger('adding body to buffer list')
          responseBuffers.push(responseBody)
        }

        // Stream the response chunks one at a time.
        common.setImmediate(function emitChunk() {
          const chunk = responseBuffers.shift()

          if (chunk) {
            logger('emitting response chunk')
            response.push(chunk)
            common.setImmediate(emitChunk)
          } else {
            logger('ending response stream')
            response.push(null)
            // https://nodejs.org/dist/latest-v10.x/docs/api/http.html#http_message_complete
            response.complete = true
            interceptor.scope.emit('replied', req, interceptor)
          }
        })
      }
    }

    if (interceptor.socketDelayInMs && interceptor.socketDelayInMs > 0) {
      socket.applyDelay(interceptor.socketDelayInMs)
    }

    if (
      interceptor.delayConnectionInMs &&
      interceptor.delayConnectionInMs > 0
    ) {
      socket.applyDelay(interceptor.delayConnectionInMs)
      common.setTimeout(respond, interceptor.delayConnectionInMs)
    } else {
      respond()
    }
  }

  // If there are no delays configured on the Interceptor, calling `start` will
  // take the request all the way to the 'response' event during a single microtask
  // execution. This setImmediate stalls the playback to ensure the correct events
  // are emitted first ('socket', 'finish') and any aborts in the in the queue
  // or called during a 'finish' listener can be called.
  common.setImmediate(() => {
    if (!req.aborted) {
      start()
    }
  })
}

module.exports = { playbackInterceptor }<|MERGE_RESOLUTION|>--- conflicted
+++ resolved
@@ -287,17 +287,13 @@
         return
       }
 
-<<<<<<< HEAD
-      logger('emitting response')
-=======
       // Even though we've had the response object for awhile at this point,
       // we only attach it to the request immediately before the `response`
       // event because, as in Node, it alters the error handling around aborts.
       req.res = response
       response.req = req
 
-      debug('emitting response')
->>>>>>> 5c1b937b
+      logger('emitting response')
       req.emit('response', response)
 
       if (common.isStream(responseBody)) {
