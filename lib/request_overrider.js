--- conflicted
+++ resolved
@@ -100,39 +100,12 @@
       })
     }
 
-<<<<<<< HEAD
-  // ClientRequest.connection is an alias for ClientRequest.socket
-  // https://nodejs.org/api/http.html#http_request_socket
-  // https://github.com/nodejs/node/blob/b0f75818f39ed4e6bd80eb7c4010c1daf5823ef7/lib/_http_client.js#L640-L641
-  // IncomingMessage.connection & IncomingMessage.client are aliases for IncomingMessage.socket
-  // https://nodejs.org/api/http.html#http_response_socket
-  // https://github.com/nodejs/node/blob/b0f75818f39ed4e6bd80eb7c4010c1daf5823ef7/lib/_http_incoming.js#L44-L69
-  // The same Socket is shared between the request and response to mimic native behavior.
-  req.socket = req.connection = new Socket({ proto: options.proto })
-  response.socket = response.client = response.connection = req.socket
-
-  propagate(['timeout', 'error'], req.socket, req)
-
-  // Emit a fake socket event on the next tick to mimic what would happen on a real request.
-  // Some clients listen for a 'socket' event to be emitted before calling end(),
-  // which causes nock to hang.
-  process.nextTick(() => {
-    req.emit('socket', req.socket)
-
-    // https://nodejs.org/api/net.html#net_event_connect
-    req.socket.emit('connect')
-
-    // https://nodejs.org/api/tls.html#tls_event_secureconnect
-    if (req.socket.authorized) {
-      req.socket.emit('secureConnect')
-=======
     if (options.auth && (!options.headers || !options.headers.authorization)) {
       setHeader(
         req,
         'Authorization',
         `Basic ${Buffer.from(options.auth).toString('base64')}`
       )
->>>>>>> 82a3cae1
     }
 
     req.path = options.path
@@ -151,7 +124,7 @@
     this.response.socket = this.response.client = this.response.connection =
       req.socket
 
-    propagate(['timeout'], req.socket, req)
+    propagate(['error', 'timeout'], req.socket, req)
 
     req.write = (...args) => this.handleWrite(...args)
     req.end = (...args) => this.handleEnd(...args)
