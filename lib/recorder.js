--- conflicted
+++ resolved
@@ -18,17 +18,11 @@
 const clientRequestInterceptor = nodeInterceptors[0]
 const fetchRequestInterceptor = nodeInterceptors[2]
 
-<<<<<<< HEAD
 /**
  * @param {URL} url 
  */
 function getScope(url) {
   return common.normalizeOrigin(url)
-=======
-function getScope(options) {
-  const { proto, host, port } = common.normalizeRequestOptions(options)
-  return common.normalizeOrigin(proto, host, port)
->>>>>>> 26fb0255
 }
 
 function getMethod(request) {
@@ -216,101 +210,6 @@
   //  We override the requests so that we can save information on them before executing.
   clientRequestInterceptor.apply()
   fetchRequestInterceptor.apply()
-<<<<<<< HEAD
-  clientRequestInterceptor.on('request', async function ({ request }) {
-    await recordRequest(request)
-  })
-  fetchRequestInterceptor.on('request', async function ({ request }) {
-    await recordRequest(request)
-  })
-
-  /**
-   * @param {Request} mswRequest 
-   */
-  async function recordRequest(mswRequest) {
-    const request = mswRequest.clone()
-    const url = new URL(request.url)
-
-    debug(thisRecordingId, 'intercepting', url.protocol, 'request to record')
-
-    clientRequestInterceptor.once('response', async function ({ response }) {
-      await recordResponse(response)
-    })
-    fetchRequestInterceptor.once('response', async function ({ response }) {
-      // fetch decompresses the body automatically, so we need to recompress it
-      const codings =
-        response.headers
-          .get('content-encoding')
-          ?.toLowerCase()
-          .split(',')
-          .map(c => c.trim()) || []
-
-      let body = await response.arrayBuffer()
-      for (const coding of codings) {
-        if (coding === 'gzip') {
-          body = gzipSync(body)
-        } else if (coding === 'deflate') {
-          body = deflateSync(body)
-        } else if (coding === 'br') {
-          body = brotliCompressSync(body)
-        }
-      }
-
-      await recordResponse(new Response(body, response))
-    })
-
-    /**
-     * @param {Response} mswResponse 
-     */
-    async function recordResponse(mswResponse) {
-      const response = mswResponse.clone()
-      debug(thisRecordingId, url.protocol, 'intercepted request ended')
-
-      // Ignore request headers completely unless it was explicitly enabled by the user (see README)
-      if (enableReqHeadersRecording) {
-        // We never record user-agent headers as they are worse than useless -
-        // they actually make testing more difficult without providing any benefit (see README)
-        request.headers.delete('user-agent')
-      } else {
-        // TODO: request.headers.forEach skip a header, need to investigate it.
-        const keys = Array.from(request.headers.keys())
-        for (const header of keys) {
-          request.headers.delete(header)
-        }
-      }
-
-      const generateFn = outputObjects
-        ? generateRequestAndResponseObject
-        : generateRequestAndResponse
-      let out = await generateFn(request, response)
-
-      debug('out:', out)
-
-      //  Check that the request was made during the current recording.
-      //  If it hasn't then skip it. There is no other simple way to handle
-      //  this as it depends on the timing of requests and responses. Throwing
-      //  will make some recordings/unit tests fail randomly depending on how
-      //  fast/slow the response arrived.
-      //  If you are seeing this error then you need to make sure that all
-      //  the requests made during a single recording session finish before
-      //  ending the same recording session.
-      if (thisRecordingId !== currentRecordingId) {
-        debug('skipping recording of an out-of-order request', out)
-        return
-      }
-
-      outputs.push(out)
-
-      if (!dontPrint) {
-        if (useSeparator) {
-          if (typeof out !== 'string') {
-            out = JSON.stringify(out, null, 2)
-          }
-          logging(SEPARATOR + out + SEPARATOR)
-        } else {
-          logging(out)
-        }
-=======
   clientRequestInterceptor.on(
     'response',
     async function ({ request, response }) {
@@ -343,6 +242,9 @@
     },
   )
 
+  /**
+   * @param {Response} mswResponse 
+   */
   async function recordResponse(mswRequest, mswResponse) {
     const request = mswRequest.clone()
     const response = mswResponse.clone()
@@ -354,33 +256,23 @@
     }
     debug(thisRecordingId, proto, 'intercepted request ended')
 
-    let reqheaders
-    // Ignore request headers completely unless it was explicitly enabled by the user (see README)
-    if (enableReqHeadersRecording) {
-      // We never record user-agent headers as they are worse than useless -
-      // they actually make testing more difficult without providing any benefit (see README)
-      reqheaders = Object.fromEntries(request.headers.entries())
-      common.deleteHeadersField(reqheaders, 'user-agent')
-    }
-
-    const headers = Object.fromEntries(response.headers.entries())
-    const res = {
-      statusCode: response.status,
-      headers,
-      rawHeaders: headers,
-    }
-
-    const generateFn = outputObjects
-      ? generateRequestAndResponseObject
-      : generateRequestAndResponse
-    let out = generateFn({
-      req: options,
-      bodyChunks: [Buffer.from(await request.arrayBuffer())],
-      options,
-      res,
-      dataChunks: [Buffer.from(await response.arrayBuffer())],
-      reqheaders,
-    })
+      // Ignore request headers completely unless it was explicitly enabled by the user (see README)
+      if (enableReqHeadersRecording) {
+        // We never record user-agent headers as they are worse than useless -
+        // they actually make testing more difficult without providing any benefit (see README)
+        request.headers.delete('user-agent')
+      } else {
+        // TODO: request.headers.forEach skip a header, need to investigate it.
+        const keys = Array.from(request.headers.keys())
+        for (const header of keys) {
+          request.headers.delete(header)
+        }
+      }
+
+      const generateFn = outputObjects
+        ? generateRequestAndResponseObject
+        : generateRequestAndResponse
+      let out = await generateFn(request, response)
 
     debug('out:', out)
 
@@ -407,7 +299,6 @@
         logging(SEPARATOR + out + SEPARATOR)
       } else {
         logging(out)
->>>>>>> 26fb0255
       }
     }
 
