'use strict';

var deepEqual = require('deep-equal');
var qs = require('qs');
var _ = require('lodash')

module.exports =
function matchBody(spec, body) {
  if (typeof spec === 'undefined') {
    return true;
  }

  var options = this || {};

  if (Buffer.isBuffer(body)) {
    body = body.toString();
  }

<<<<<<< HEAD
  if (spec instanceof RegExp) {
    if (typeof body === "string") {
      return body.match(spec);
    }
  }

  var contentType = options.headers && (options.headers['Content-Type'] ||
                                        options.headers['content-type']);
=======
  var contentType = (
    options.headers &&
    (options.headers['Content-Type'] || options.headers['content-type']) ||
    ''
  ).toString();
>>>>>>> 11f1a25e

  var isMultipart = contentType.indexOf('multipart') >= 0;
  var isUrlencoded = contentType.indexOf('application/x-www-form-urlencoded') >= 0;

  // try to transform body to json
  var json;
  if (typeof spec === 'object' || typeof spec === 'function') {
    try { json = JSON.parse(body);} catch(err) {}
    if (json !== undefined) {
      body = json;
    } else if (isUrlencoded) {
      body = qs.parse(body, { allowDots: true });
    }
  }

  if (typeof spec === "function") {
    return spec.call(this, body);
  }

  //strip line endings from both so that we get a match no matter what OS we are running on
  //if Content-Type does not contains 'multipart'
  if (!isMultipart && typeof body === "string") {
    body = body.replace(/\r?\n|\r/g, '');
  }

  if (!isMultipart && typeof spec === "string") {
    spec = spec.replace(/\r?\n|\r/g, '');
  }

  if (isUrlencoded) {
    spec = mapValuesDeep(spec, function(val) {
      if (_.isRegExp(val)) {
        return val
      }
      return val + ''
    })
  }

  return deepEqualExtended(spec, body);
};


/**
 * Based on lodash issue discussion
 * https://github.com/lodash/lodash/issues/1244
 */
function mapValuesDeep(obj, cb) {
  if (_.isArray(obj)) {
    return obj.map(function(v) {
      return mapValuesDeep(v, cb)
    })
  }
  if (_.isPlainObject(obj)) {
    return _.mapValues(obj, function(v) {
      return mapValuesDeep(v, cb)
    })
  }
  return cb(obj)
}

function deepEqualExtended(spec, body) {
  if (spec && spec.constructor === RegExp) {
    return spec.test(body);
  }
  if (spec && (spec.constructor === Object || spec.constructor === Array) && body) {
    var keys = Object.keys(spec);
    var bodyKeys = Object.keys(body);
    if (keys.length !== bodyKeys.length) {
      return false;
    }
    for (var i = 0; i < keys.length; i++) {
      if (!deepEqualExtended(spec[keys[i]], body[keys[i]])) {
        return false;
      }
    }
    return true;
  }
  return deepEqual(spec, body, { strict: true });
}<|MERGE_RESOLUTION|>--- conflicted
+++ resolved
@@ -16,22 +16,17 @@
     body = body.toString();
   }
 
-<<<<<<< HEAD
   if (spec instanceof RegExp) {
     if (typeof body === "string") {
       return body.match(spec);
     }
   }
 
-  var contentType = options.headers && (options.headers['Content-Type'] ||
-                                        options.headers['content-type']);
-=======
   var contentType = (
     options.headers &&
     (options.headers['Content-Type'] || options.headers['content-type']) ||
     ''
   ).toString();
->>>>>>> 11f1a25e
 
   var isMultipart = contentType.indexOf('multipart') >= 0;
   var isUrlencoded = contentType.indexOf('application/x-www-form-urlencoded') >= 0;
