'use strict'

const debug = require('debug')('nock.common')
<<<<<<< HEAD
const isPlainObject = require('lodash/isPlainObject')
const set = require('lodash/set')
const omit = require('lodash/omit')
=======
>>>>>>> c8a4c0a1
const timers = require('timers')
const url = require('url')
const util = require('util')
const http = require('http')

/**
 * Normalizes the request options so that it always has `host` property.
 *
 * @param  {Object} options - a parsed options object of the request
 */
function normalizeRequestOptions(options) {
  options.proto = options.proto || 'http'
  options.port = options.port || (options.proto === 'http' ? 80 : 443)
  if (options.host) {
    debug('options.host:', options.host)
    if (!options.hostname) {
      if (options.host.split(':').length === 2) {
        options.hostname = options.host.split(':')[0]
      } else {
        options.hostname = options.host
      }
    }
  }
  debug('options.hostname in the end: %j', options.hostname)
  options.host = `${options.hostname || 'localhost'}:${options.port}`
  debug('options.host in the end: %j', options.host)

  /// lowercase host names
  ;['hostname', 'host'].forEach(function (attr) {
    if (options[attr]) {
      options[attr] = options[attr].toLowerCase()
    }
  })

  return options
}

/**
 * Returns true if the data contained in buffer can be reconstructed
 * from its utf8 representation.
 *
 * @param  {Object} buffer - a Buffer object
 * @returns {boolean}
 */
function isUtf8Representable(buffer) {
  const utfEncodedBuffer = buffer.toString('utf8')
  const reconstructedBuffer = Buffer.from(utfEncodedBuffer, 'utf8')
  return reconstructedBuffer.equals(buffer)
}

<<<<<<< HEAD
=======
//  Array where all information about all the overridden requests are held.
let requestOverrides = {}

/**
 * Overrides the current `request` function of `http` and `https` modules with
 * our own version which intercepts issues HTTP/HTTPS requests and forwards them
 * to the given `newRequest` function.
 *
 * @param  {Function} newRequest - a function handling requests; it accepts four arguments:
 *   - proto - a string with the overridden module's protocol name (either `http` or `https`)
 *   - overriddenRequest - the overridden module's request function already bound to module's object
 *   - options - the options of the issued request
 *   - callback - the callback of the issued request
 */
function overrideRequests(newRequest) {
  debug('overriding requests')
  ;['http', 'https'].forEach(function (proto) {
    debug('- overriding request for', proto)

    const moduleName = proto // 1 to 1 match of protocol and module is fortunate :)
    const module = {
      http: require('http'),
      https: require('https'),
    }[moduleName]
    const overriddenRequest = module.request
    const overriddenGet = module.get

    if (requestOverrides[moduleName]) {
      throw new Error(
        `Module's request already overridden for ${moduleName} protocol.`,
      )
    }

    //  Store the properties of the overridden request so that it can be restored later on.
    requestOverrides[moduleName] = {
      module,
      request: overriddenRequest,
      get: overriddenGet,
    }
    // https://nodejs.org/api/http.html#http_http_request_url_options_callback
    module.request = function (input, options, callback) {
      return newRequest(proto, overriddenRequest.bind(module), [
        input,
        options,
        callback,
      ])
    }
    // https://nodejs.org/api/http.html#http_http_get_options_callback
    module.get = function (input, options, callback) {
      const req = newRequest(proto, overriddenGet.bind(module), [
        input,
        options,
        callback,
      ])
      req.end()
      return req
    }

    debug('- overridden request for', proto)
  })
}

/**
 * Restores `request` function of `http` and `https` modules to values they
 * held before they were overridden by us.
 */
function restoreOverriddenRequests() {
  debug('restoring requests')
  Object.entries(requestOverrides).forEach(
    ([proto, { module, request, get }]) => {
      debug('- restoring request for', proto)
      module.request = request
      module.get = get
      debug('- restored request for', proto)
    },
  )
  requestOverrides = {}
}

>>>>>>> c8a4c0a1
/**
 * In WHATWG URL vernacular, this returns the origin portion of a URL.
 * However, the port is not included if it's standard and not already present on the host.
 */
function normalizeOrigin(proto, host, port) {
  const hostHasPort = host.includes(':')
  const portIsStandard =
    (proto === 'http' && (port === 80 || port === '80')) ||
    (proto === 'https' && (port === 443 || port === '443'))
  const portStr = hostHasPort || portIsStandard ? '' : `:${port}`

  return `${proto}://${host}${portStr}`
}

/**
 * Get high level information about request as string
 * @param  {Object} options
 * @param  {string} options.method
 * @param  {number|string} options.port
 * @param  {string} options.proto Set internally. always http or https
 * @param  {string} options.hostname
 * @param  {string} options.path
 * @param  {Object} options.headers
 * @param  {string} body
 * @return {string}
 */
function stringifyRequest(options, body) {
  const { method = 'GET', path = '', port } = options
  const origin = normalizeOrigin(options.proto, options.hostname, port)

  const log = {
    method,
    url: `${origin}${path}`,
    headers: options.headers,
  }

  if (body) {
    log.body = body
  }

  return JSON.stringify(log, null, 2)
}

function isContentEncoded(headers) {
  const contentEncoding = headers['content-encoding']
  return typeof contentEncoding === 'string' && contentEncoding !== ''
}

function contentEncoding(headers, encoder) {
  const contentEncoding = headers['content-encoding']
  return contentEncoding !== undefined && contentEncoding.toString() === encoder
}

function isJSONContent(headers) {
  // https://tools.ietf.org/html/rfc8259
  const contentType = String(headers['content-type'] || '').toLowerCase()
  return contentType.startsWith('application/json')
}

/**
 * Return a new object with all field names of the headers lower-cased.
 *
 * Duplicates throw an error.
 */
function headersFieldNamesToLowerCase(headers, throwOnDuplicate) {
  if (!isPlainObject(headers)) {
    throw Error('Headers must be provided as an object')
  }

  const lowerCaseHeaders = {}
  Object.entries(headers).forEach(([fieldName, fieldValue]) => {
    const key = fieldName.toLowerCase()
    if (lowerCaseHeaders[key] !== undefined) {
      if (throwOnDuplicate) {
        throw Error(
          `Failed to convert header keys to lower case due to field name conflict: ${key}`,
        )
      } else {
        debug(
          `Duplicate header provided in request: ${key}. Only the last value can be matched.`,
        )
      }
    }
    lowerCaseHeaders[key] = fieldValue
  })

  return lowerCaseHeaders
}

const headersFieldsArrayToLowerCase = headers => [
  ...new Set(headers.map(fieldName => fieldName.toLowerCase())),
]

/**
 * Converts the various accepted formats of headers into a flat array representing "raw headers".
 *
 * Nock allows headers to be provided as a raw array, a plain object, or a Map.
 *
 * While all the header names are expected to be strings, the values are left intact as they can
 * be functions, strings, or arrays of strings.
 *
 *  https://nodejs.org/api/http.html#http_message_rawheaders
 */
function headersInputToRawArray(headers) {
  if (headers === undefined) {
    return []
  }

  if (Array.isArray(headers)) {
    // If the input is an array, assume it's already in the raw format and simply return a copy
    // but throw an error if there aren't an even number of items in the array
    if (headers.length % 2) {
      throw new Error(
        `Raw headers must be provided as an array with an even number of items. [fieldName, value, ...]`,
      )
    }
    return [...headers]
  }

  // [].concat(...) is used instead of Array.flat until v11 is the minimum Node version
  if (util.types.isMap(headers)) {
    return [].concat(...Array.from(headers, ([k, v]) => [k.toString(), v]))
  }

  if (isPlainObject(headers)) {
    return [].concat(...Object.entries(headers))
  }

  throw new Error(
    `Headers must be provided as an array of raw values, a Map, or a plain Object. ${headers}`,
  )
}

/**
 * Converts an array of raw headers to an object, using the same rules as Nodes `http.IncomingMessage.headers`.
 *
 * Header names/keys are lower-cased.
 */
function headersArrayToObject(rawHeaders) {
  if (!Array.isArray(rawHeaders)) {
    throw Error('Expected a header array')
  }

  const accumulator = {}

  forEachHeader(rawHeaders, (value, fieldName) => {
    addHeaderLine(accumulator, fieldName, value)
  })

  return accumulator
}

const noDuplicatesHeaders = new Set([
  'age',
  'authorization',
  'content-length',
  'content-type',
  'etag',
  'expires',
  'from',
  'host',
  'if-modified-since',
  'if-unmodified-since',
  'last-modified',
  'location',
  'max-forwards',
  'proxy-authorization',
  'referer',
  'retry-after',
  'user-agent',
])

/**
 * Set key/value data in accordance with Node's logic for folding duplicate headers.
 *
 * The `value` param should be a function, string, or array of strings.
 *
 * Node's docs and source:
 * https://nodejs.org/api/http.html#http_message_headers
 * https://github.com/nodejs/node/blob/908292cf1f551c614a733d858528ffb13fb3a524/lib/_http_incoming.js#L245
 *
 * Header names are lower-cased.
 * Duplicates in raw headers are handled in the following ways, depending on the header name:
 * - Duplicates of field names listed in `noDuplicatesHeaders` (above) are discarded.
 * - `set-cookie` is always an array. Duplicates are added to the array.
 * - For duplicate `cookie` headers, the values are joined together with '; '.
 * - For all other headers, the values are joined together with ', '.
 *
 * Node's implementation is larger because it highly optimizes for not having to call `toLowerCase()`.
 * We've opted to always call `toLowerCase` in exchange for a more concise function.
 *
 * While Node has the luxury of knowing `value` is always a string, we do an extra step of coercion at the top.
 */
function addHeaderLine(headers, name, value) {
  let values // code below expects `values` to be an array of strings
  if (typeof value === 'function') {
    // Function values are evaluated towards the end of the response, before that we use a placeholder
    // string just to designate that the header exists. Useful when `Content-Type` is set with a function.
    values = [value.name]
  } else if (Array.isArray(value)) {
    values = value.map(String)
  } else {
    values = [String(value)]
  }

  const key = name.toLowerCase()
  if (key === 'set-cookie') {
    // Array header -- only Set-Cookie at the moment
    if (headers['set-cookie'] === undefined) {
      headers['set-cookie'] = values
    } else {
      headers['set-cookie'].push(...values)
    }
  } else if (noDuplicatesHeaders.has(key)) {
    if (headers[key] === undefined) {
      // Drop duplicates
      headers[key] = values[0]
    }
  } else {
    if (headers[key] !== undefined) {
      values = [headers[key], ...values]
    }

    const separator = key === 'cookie' ? '; ' : ', '
    headers[key] = values.join(separator)
  }
}

/**
 * Deletes the given `fieldName` property from `headers` object by performing
 * case-insensitive search through keys.
 *
 * @headers   {Object} headers - object of header field names and values
 * @fieldName {String} field name - string with the case-insensitive field name
 */
function deleteHeadersField(headers, fieldNameToDelete) {
  if (!isPlainObject(headers)) {
    throw Error('headers must be an object')
  }

  if (typeof fieldNameToDelete !== 'string') {
    throw Error('field name must be a string')
  }

  const lowerCaseFieldNameToDelete = fieldNameToDelete.toLowerCase()

  // Search through the headers and delete all values whose field name matches the given field name.
  Object.keys(headers)
    .filter(fieldName => fieldName.toLowerCase() === lowerCaseFieldNameToDelete)
    .forEach(fieldName => delete headers[fieldName])
}

/**
 * Utility for iterating over a raw headers array.
 *
 * The callback is called with:
 *  - The header value. string, array of strings, or a function
 *  - The header field name. string
 *  - Index of the header field in the raw header array.
 */
function forEachHeader(rawHeaders, callback) {
  for (let i = 0; i < rawHeaders.length; i += 2) {
    callback(rawHeaders[i + 1], rawHeaders[i], i)
  }
}

function percentDecode(str) {
  try {
    return decodeURIComponent(str.replace(/\+/g, ' '))
  } catch (e) {
    return str
  }
}

/**
 * URI encode the provided string, stringently adhering to RFC 3986.
 *
 * RFC 3986 reserves !, ', (, ), and * but encodeURIComponent does not encode them so we do it manually.
 *
 * https://tools.ietf.org/html/rfc3986
 * https://developer.mozilla.org/en-US/docs/Web/JavaScript/Reference/Global_Objects/encodeURIComponent
 */
function percentEncode(str) {
  return encodeURIComponent(str).replace(/[!'()*]/g, function (c) {
    return `%${c.charCodeAt(0).toString(16).toUpperCase()}`
  })
}

function matchStringOrRegexp(target, pattern) {
  const targetStr =
    target === undefined || target === null ? '' : String(target)

  if (pattern instanceof RegExp) {
    // if the regexp happens to have a global flag, we want to ensure we test the entire target
    pattern.lastIndex = 0
    return pattern.test(targetStr)
  }
  return targetStr === String(pattern)
}

/**
 * Formats a query parameter.
 *
 * @param key                The key of the query parameter to format.
 * @param value              The value of the query parameter to format.
 * @param stringFormattingFn The function used to format string values. Can
 *                           be used to encode or decode the query value.
 *
 * @returns *[] the formatted [key, value] pair.
 */
function formatQueryValue(key, value, stringFormattingFn) {
  // TODO: Probably refactor code to replace `switch(true)` with `if`/`else`.
  switch (true) {
    case typeof value === 'number': // fall-through
    case typeof value === 'boolean':
      value = value.toString()
      break
    case value === null:
    case value === undefined:
      value = ''
      break
    case typeof value === 'string':
      if (stringFormattingFn) {
        value = stringFormattingFn(value)
      }
      break
    case value instanceof RegExp:
      break
    case Array.isArray(value): {
      value = value.map(function (val, idx) {
        return formatQueryValue(idx, val, stringFormattingFn)[1]
      })
      break
    }
    case typeof value === 'object': {
      value = Object.entries(value).reduce(function (acc, [subKey, subVal]) {
        const subPair = formatQueryValue(subKey, subVal, stringFormattingFn)
        acc[subPair[0]] = subPair[1]

        return acc
      }, {})
      break
    }
  }

  if (stringFormattingFn) key = stringFormattingFn(key)
  return [key, value]
}

function isStream(obj) {
  return (
    obj &&
    typeof obj !== 'string' &&
    !Buffer.isBuffer(obj) &&
    typeof obj.setEncoding === 'function'
  )
}

/**
 * Converts the arguments from the various signatures of http[s].request into a standard
 * options object and an optional callback function.
 *
 * https://nodejs.org/api/http.html#http_http_request_url_options_callback
 *
 * Taken from the beginning of the native `ClientRequest`.
 * https://github.com/nodejs/node/blob/908292cf1f551c614a733d858528ffb13fb3a524/lib/_http_client.js#L68
 */
function normalizeClientRequestArgs(input, options, cb) {
  if (typeof input === 'string') {
    input = urlToOptions(new url.URL(input))
  } else if (input instanceof url.URL) {
    input = urlToOptions(input)
  } else {
    cb = options
    options = input
    input = null
  }

  if (typeof options === 'function') {
    cb = options
    options = input || {}
  } else {
    options = Object.assign(input || {}, options)
  }

  return { options, callback: cb }
}

/**
 * Utility function that converts a URL object into an ordinary
 * options object as expected by the http.request and https.request APIs.
 *
 * This was copied from Node's source
 * https://github.com/nodejs/node/blob/908292cf1f551c614a733d858528ffb13fb3a524/lib/internal/url.js#L1257
 */
function urlToOptions(url) {
  const options = {
    protocol: url.protocol,
    hostname:
      typeof url.hostname === 'string' && url.hostname.startsWith('[')
        ? url.hostname.slice(1, -1)
        : url.hostname,
    hash: url.hash,
    search: url.search,
    pathname: url.pathname,
    path: `${url.pathname}${url.search || ''}`,
    href: url.href,
  }
  if (url.port !== '') {
    options.port = Number(url.port)
  }
  if (url.username || url.password) {
    options.auth = `${url.username}:${url.password}`
  }
  return options
}

/**
 * Determines if request data matches the expected schema.
 *
 * Used for comparing decoded search parameters, request body JSON objects,
 * and URL decoded request form bodies.
 *
 * Performs a general recursive strict comparison with two caveats:
 *  - The expected data can use regexp to compare values
 *  - JSON path notation and nested objects are considered equal
 */
const dataEqual = (expected, actual) => {
  if (isPlainObject(expected)) {
    expected = expand(expected)
  }
  if (isPlainObject(actual)) {
    actual = expand(actual)
  }
  return deepEqual(expected, actual)
}

/**
 * Performs a recursive strict comparison between two values.
 *
 * Expected values or leaf nodes of expected object values that are RegExp use test() for comparison.
 */
function deepEqual(expected, actual) {
  debug('deepEqual comparing', typeof expected, expected, typeof actual, actual)
  if (expected instanceof RegExp) {
    return expected.test(actual)
  }

  if (Array.isArray(expected) && Array.isArray(actual)) {
    if (expected.length !== actual.length) {
      return false
    }

    return expected.every((expVal, idx) => deepEqual(expVal, actual[idx]))
  }

  if (isPlainObject(expected) && isPlainObject(actual)) {
    const allKeys = Array.from(
      new Set(Object.keys(expected).concat(Object.keys(actual))),
    )

    return allKeys.every(key => deepEqual(expected[key], actual[key]))
  }

  return expected === actual
}

const timeouts = []
const intervals = []
const immediates = []

const wrapTimer =
  (timer, ids) =>
  (...args) => {
    const id = timer(...args)
    ids.push(id)
    return id
  }

const setTimeout = wrapTimer(timers.setTimeout, timeouts)
const setInterval = wrapTimer(timers.setInterval, intervals)
const setImmediate = wrapTimer(timers.setImmediate, immediates)

function clearTimer(clear, ids) {
  while (ids.length) {
    clear(ids.shift())
  }
}

function removeAllTimers() {
  debug('remove all timers')
  clearTimer(clearTimeout, timeouts)
  clearTimer(clearInterval, intervals)
  clearTimer(clearImmediate, immediates)
}

/**
 * Check if the Client Request has been cancelled.
 *
 * Until Node 14 is the minimum, we need to look at both flags to see if the request has been cancelled.
 * The two flags have the same purpose, but the Node maintainers are migrating from `abort(ed)` to
 * `destroy(ed)` terminology, to be more consistent with `stream.Writable`.
 * In Node 14.x+, Calling `abort()` will set both `aborted` and `destroyed` to true, however,
 * calling `destroy()` will only set `destroyed` to true.
 * Falling back on checking if the socket is destroyed to cover the case of Node <14.x where
 * `destroy()` is called, but `destroyed` is undefined.
 *
 * Node Client Request history:
 * - `request.abort()`: Added in: v0.3.8, Deprecated since: v14.1.0, v13.14.0
 * - `request.aborted`: Added in: v0.11.14, Became a boolean instead of a timestamp: v11.0.0, Not deprecated (yet)
 * - `request.destroy()`: Added in: v0.3.0
 * - `request.destroyed`: Added in: v14.1.0, v13.14.0
 *
 * @param {ClientRequest} req
 * @returns {boolean}
 */
function isRequestDestroyed(req) {
  return !!(
    req.destroyed === true ||
    req.aborted ||
    (req.socket && req.socket.destroyed)
  )
}

/**
<<<<<<< HEAD
 * @param {Request} request 
 */
function convertFetchRequestToClientRequest(request) {
  const url = new URL(request.url);
  const options = {
    ...urlToOptions(url),
    method: request.method,
    host: url.hostname,
    port: url.port || (url.protocol === 'https:' ? 443 : 80),
    path: url.pathname + url.search,
    proto: url.protocol.slice(0, -1),
    headers: Object.fromEntries(request.headers.entries())
  };
  
  // By default, Node adds a host header, but for maximum backward compatibility, we are now removing it.
  // However, we need to consider leaving the header and fixing the tests.
  if (options.headers.host === options.host) {
    options.headers = omit(options.headers, 'host')
  }

  return new http.ClientRequest(options);
}

/**
 * Inspired by the createDeferredPromise() (https://github.com/nodejs/node/blob/696fd4b14fc34cc2d01497a3abd9bb441b89be50/lib/internal/util.js#L468-L477)
 */
function createDeferredPromise() {
  let resolve;
  let reject;
  const promise = new Promise((res, rej) => {
    resolve = res;
    reject = rej;
  });

  return { promise, resolve, reject };
=======
 * Returns true if the given value is a plain object and not an Array.
 * @param {*} value
 * @returns {boolean}
 */
function isPlainObject(value) {
  if (typeof value !== 'object' || value === null) return false

  if (Object.prototype.toString.call(value) !== '[object Object]') return false

  const proto = Object.getPrototypeOf(value)
  if (proto === null) return true

  const Ctor =
    Object.prototype.hasOwnProperty.call(proto, 'constructor') &&
    proto.constructor
  return (
    typeof Ctor === 'function' &&
    Ctor instanceof Ctor &&
    Function.prototype.call(Ctor) === Function.prototype.call(value)
  )
}

const prototypePollutionBlockList = ['__proto__', 'prototype', 'constructor']
const blocklistFilter = function (part) {
  return prototypePollutionBlockList.indexOf(part) === -1
}

/**
 * Converts flat objects whose keys use JSON path notation to nested objects.
 *
 * The input object is not mutated.
 *
 * @example
 * { 'foo[bar][0]': 'baz' } -> { foo: { bar: [ 'baz' ] } }
 */
const expand = input => {
  if (input === undefined || input === null) {
    return input
  }

  const keys = Object.keys(input)

  const result = {}
  let resultPtr = result

  for (let path of keys) {
    const originalPath = path
    if (path.indexOf('[') >= 0) {
      path = path.replace(/\[/g, '.').replace(/]/g, '')
    }

    const parts = path.split('.')

    const check = parts.filter(blocklistFilter)

    if (check.length !== parts.length) {
      return undefined
    }
    resultPtr = result
    const lastIndex = parts.length - 1

    for (let i = 0; i < parts.length; ++i) {
      const part = parts[i]
      if (i === lastIndex) {
        if (Array.isArray(resultPtr)) {
          resultPtr[+part] = input[originalPath]
        } else {
          resultPtr[part] = input[originalPath]
        }
      } else {
        if (resultPtr[part] === undefined || resultPtr[part] === null) {
          const nextPart = parts[i + 1]
          if (/^\d+$/.test(nextPart)) {
            resultPtr[part] = []
          } else {
            resultPtr[part] = {}
          }
        }
        resultPtr = resultPtr[part]
      }
    }
  }
  return result
>>>>>>> c8a4c0a1
}

module.exports = {
  contentEncoding,
  dataEqual,
  deleteHeadersField,
  expand,
  forEachHeader,
  formatQueryValue,
  headersArrayToObject,
  headersFieldNamesToLowerCase,
  headersFieldsArrayToLowerCase,
  headersInputToRawArray,
  isContentEncoded,
  isJSONContent,
  isPlainObject,
  isRequestDestroyed,
  isStream,
  isUtf8Representable,
  matchStringOrRegexp,
  normalizeClientRequestArgs,
  normalizeOrigin,
  normalizeRequestOptions,
  percentDecode,
  percentEncode,
  removeAllTimers,
  setImmediate,
  setInterval,
  setTimeout,
  stringifyRequest,
  convertFetchRequestToClientRequest,
  createDeferredPromise,
}<|MERGE_RESOLUTION|>--- conflicted
+++ resolved
@@ -1,12 +1,6 @@
 'use strict'
 
 const debug = require('debug')('nock.common')
-<<<<<<< HEAD
-const isPlainObject = require('lodash/isPlainObject')
-const set = require('lodash/set')
-const omit = require('lodash/omit')
-=======
->>>>>>> c8a4c0a1
 const timers = require('timers')
 const url = require('url')
 const util = require('util')
@@ -57,88 +51,6 @@
   return reconstructedBuffer.equals(buffer)
 }
 
-<<<<<<< HEAD
-=======
-//  Array where all information about all the overridden requests are held.
-let requestOverrides = {}
-
-/**
- * Overrides the current `request` function of `http` and `https` modules with
- * our own version which intercepts issues HTTP/HTTPS requests and forwards them
- * to the given `newRequest` function.
- *
- * @param  {Function} newRequest - a function handling requests; it accepts four arguments:
- *   - proto - a string with the overridden module's protocol name (either `http` or `https`)
- *   - overriddenRequest - the overridden module's request function already bound to module's object
- *   - options - the options of the issued request
- *   - callback - the callback of the issued request
- */
-function overrideRequests(newRequest) {
-  debug('overriding requests')
-  ;['http', 'https'].forEach(function (proto) {
-    debug('- overriding request for', proto)
-
-    const moduleName = proto // 1 to 1 match of protocol and module is fortunate :)
-    const module = {
-      http: require('http'),
-      https: require('https'),
-    }[moduleName]
-    const overriddenRequest = module.request
-    const overriddenGet = module.get
-
-    if (requestOverrides[moduleName]) {
-      throw new Error(
-        `Module's request already overridden for ${moduleName} protocol.`,
-      )
-    }
-
-    //  Store the properties of the overridden request so that it can be restored later on.
-    requestOverrides[moduleName] = {
-      module,
-      request: overriddenRequest,
-      get: overriddenGet,
-    }
-    // https://nodejs.org/api/http.html#http_http_request_url_options_callback
-    module.request = function (input, options, callback) {
-      return newRequest(proto, overriddenRequest.bind(module), [
-        input,
-        options,
-        callback,
-      ])
-    }
-    // https://nodejs.org/api/http.html#http_http_get_options_callback
-    module.get = function (input, options, callback) {
-      const req = newRequest(proto, overriddenGet.bind(module), [
-        input,
-        options,
-        callback,
-      ])
-      req.end()
-      return req
-    }
-
-    debug('- overridden request for', proto)
-  })
-}
-
-/**
- * Restores `request` function of `http` and `https` modules to values they
- * held before they were overridden by us.
- */
-function restoreOverriddenRequests() {
-  debug('restoring requests')
-  Object.entries(requestOverrides).forEach(
-    ([proto, { module, request, get }]) => {
-      debug('- restoring request for', proto)
-      module.request = request
-      module.get = get
-      debug('- restored request for', proto)
-    },
-  )
-  requestOverrides = {}
-}
-
->>>>>>> c8a4c0a1
 /**
  * In WHATWG URL vernacular, this returns the origin portion of a URL.
  * However, the port is not included if it's standard and not already present on the host.
@@ -664,7 +576,6 @@
 }
 
 /**
-<<<<<<< HEAD
  * @param {Request} request 
  */
 function convertFetchRequestToClientRequest(request) {
@@ -682,7 +593,8 @@
   // By default, Node adds a host header, but for maximum backward compatibility, we are now removing it.
   // However, we need to consider leaving the header and fixing the tests.
   if (options.headers.host === options.host) {
-    options.headers = omit(options.headers, 'host')
+    const { host, ...restHeaders } = options.headers
+    options.headers = restHeaders
   }
 
   return new http.ClientRequest(options);
@@ -700,7 +612,9 @@
   });
 
   return { promise, resolve, reject };
-=======
+}
+
+/**
  * Returns true if the given value is a plain object and not an Array.
  * @param {*} value
  * @returns {boolean}
@@ -784,7 +698,6 @@
     }
   }
   return result
->>>>>>> c8a4c0a1
 }
 
 module.exports = {
