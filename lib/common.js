'use strict'

const { common: debug } = require('./debug')
const timers = require('timers')
const url = require('url')
const util = require('util')
const http = require('http')

/**
 * Normalizes the request options so that it always has `host` property.
 *
 * @param  {Object} options - a parsed options object of the request
 */
function normalizeRequestOptions(options) {
  options.proto = options.proto || 'http'
  options.port = options.port || (options.proto === 'http' ? 80 : 443)
  if (options.host) {
    debug('options.host:', options.host)
    if (!options.hostname) {
      if (options.host.split(':').length === 2) {
        options.hostname = options.host.split(':')[0]
      } else {
        options.hostname = options.host
      }
    }
  }
  debug('options.hostname in the end: %j', options.hostname)
  options.host = `${options.hostname || 'localhost'}:${options.port}`
  debug('options.host in the end: %j', options.host)

  /// lowercase host names
  ;['hostname', 'host'].forEach(function (attr) {
    if (options[attr]) {
      options[attr] = options[attr].toLowerCase()
    }
  })

  return options
}

/**
 * Returns true if the data contained in buffer can be reconstructed
 * from its utf8 representation.
 *
 * @param  {Object} buffer - a Buffer object
 * @returns {boolean}
 */
function isUtf8Representable(buffer) {
  const utfEncodedBuffer = buffer.toString('utf8')
  const reconstructedBuffer = Buffer.from(utfEncodedBuffer, 'utf8')
  return reconstructedBuffer.equals(buffer)
}

/**
 * In WHATWG URL vernacular, this returns the origin portion of a URL.
 * However, the port is not included if it's standard and not already present on the host.
 */
function normalizeOrigin(proto, host, port) {
  const hostHasPort = host.includes(':')
  const portIsStandard =
    (proto === 'http' && (port === 80 || port === '80')) ||
    (proto === 'https' && (port === 443 || port === '443'))
  const portStr = hostHasPort || portIsStandard ? '' : `:${port}`

  return `${proto}://${host}${portStr}`
}

/**
 * Get high level information about request as string
 * @param  {Object} options
 * @param  {string} options.method
 * @param  {number|string} options.port
 * @param  {string} options.proto Set internally. always http or https
 * @param  {string} options.hostname
 * @param  {string} options.path
 * @param  {Object} options.headers
 * @param  {string} body
 * @return {string}
 */
function stringifyRequest(options, body) {
  const { method = 'GET', path = '', port } = options
  const origin = normalizeOrigin(options.proto, options.hostname, port)

  const log = {
    method,
    url: `${origin}${path}`,
    headers: options.headers,
  }

  if (body) {
    log.body = body
  }

  return JSON.stringify(log, null, 2)
}

function isContentEncoded(headers) {
  const contentEncoding = headers['content-encoding']
  return typeof contentEncoding === 'string' && contentEncoding !== ''
}

function contentEncoding(headers, encoder) {
  const contentEncoding = headers['content-encoding']
  return contentEncoding !== undefined && contentEncoding.toString() === encoder
}

function isJSONContent(headers) {
  // https://tools.ietf.org/html/rfc8259
  const contentType = String(headers['content-type'] || '').toLowerCase()
  return contentType.startsWith('application/json')
}

/**
 * Return a new object with all field names of the headers lower-cased.
 *
 * Duplicates throw an error.
 */
function headersFieldNamesToLowerCase(headers, throwOnDuplicate) {
  if (!isPlainObject(headers)) {
    throw Error('Headers must be provided as an object')
  }

  const lowerCaseHeaders = {}
  Object.entries(headers).forEach(([fieldName, fieldValue]) => {
    const key = fieldName.toLowerCase()
    if (lowerCaseHeaders[key] !== undefined) {
      if (throwOnDuplicate) {
        throw Error(
          `Failed to convert header keys to lower case due to field name conflict: ${key}`,
        )
      } else {
        debug(
          `Duplicate header provided in request: ${key}. Only the last value can be matched.`,
        )
      }
    }
    lowerCaseHeaders[key] = fieldValue
  })

  return lowerCaseHeaders
}

const headersFieldsArrayToLowerCase = headers => [
  ...new Set(headers.map(fieldName => fieldName.toLowerCase())),
]

/**
 * Converts the various accepted formats of headers into a flat array representing "raw headers".
 *
 * Nock allows headers to be provided as a raw array, a plain object, or a Map.
 *
 * While all the header names are expected to be strings, the values are left intact as they can
 * be functions, strings, or arrays of strings.
 *
 *  https://nodejs.org/api/http.html#http_message_rawheaders
 */
function headersInputToRawArray(headers) {
  if (headers === undefined) {
    return []
  }

  if (Array.isArray(headers)) {
    // If the input is an array, assume it's already in the raw format and simply return a copy
    // but throw an error if there aren't an even number of items in the array
    if (headers.length % 2) {
      throw new Error(
        `Raw headers must be provided as an array with an even number of items. [fieldName, value, ...]`,
      )
    }
    return [...headers]
  }

  // [].concat(...) is used instead of Array.flat until v11 is the minimum Node version
  if (util.types.isMap(headers)) {
    return [].concat(...Array.from(headers, ([k, v]) => [k.toString(), v]))
  }

  if (isPlainObject(headers)) {
    return [].concat(...Object.entries(headers))
  }

  throw new Error(
    `Headers must be provided as an array of raw values, a Map, or a plain Object. ${headers}`,
  )
}

/**
 * Converts an array of raw headers to an object, using the same rules as Nodes `http.IncomingMessage.headers`.
 *
 * Header names/keys are lower-cased.
 */
function headersArrayToObject(rawHeaders) {
  if (!Array.isArray(rawHeaders)) {
    throw Error('Expected a header array')
  }

  const accumulator = {}

  forEachHeader(rawHeaders, (value, fieldName) => {
    addHeaderLine(accumulator, fieldName, value)
  })

  return accumulator
}

const noDuplicatesHeaders = new Set([
  'age',
  'authorization',
  'content-length',
  'content-type',
  'etag',
  'expires',
  'from',
  'host',
  'if-modified-since',
  'if-unmodified-since',
  'last-modified',
  'location',
  'max-forwards',
  'proxy-authorization',
  'referer',
  'retry-after',
  'user-agent',
])

/**
 * Set key/value data in accordance with Node's logic for folding duplicate headers.
 *
 * The `value` param should be a function, string, or array of strings.
 *
 * Node's docs and source:
 * https://nodejs.org/api/http.html#http_message_headers
 * https://github.com/nodejs/node/blob/908292cf1f551c614a733d858528ffb13fb3a524/lib/_http_incoming.js#L245
 *
 * Header names are lower-cased.
 * Duplicates in raw headers are handled in the following ways, depending on the header name:
 * - Duplicates of field names listed in `noDuplicatesHeaders` (above) are discarded.
 * - `set-cookie` is always an array. Duplicates are added to the array.
 * - For duplicate `cookie` headers, the values are joined together with '; '.
 * - For all other headers, the values are joined together with ', '.
 *
 * Node's implementation is larger because it highly optimizes for not having to call `toLowerCase()`.
 * We've opted to always call `toLowerCase` in exchange for a more concise function.
 *
 * While Node has the luxury of knowing `value` is always a string, we do an extra step of coercion at the top.
 */
function addHeaderLine(headers, name, value) {
  let values // code below expects `values` to be an array of strings
  if (typeof value === 'function') {
    // Function values are evaluated towards the end of the response, before that we use a placeholder
    // string just to designate that the header exists. Useful when `Content-Type` is set with a function.
    values = [value.name]
  } else if (Array.isArray(value)) {
    values = value.map(String)
  } else {
    values = [String(value)]
  }

  const key = name.toLowerCase()
  if (key === 'set-cookie') {
    // Array header -- only Set-Cookie at the moment
    if (headers['set-cookie'] === undefined) {
      headers['set-cookie'] = values
    } else {
      headers['set-cookie'].push(...values)
    }
  } else if (noDuplicatesHeaders.has(key)) {
    if (headers[key] === undefined) {
      // Drop duplicates
      headers[key] = values[0]
    }
  } else {
    if (headers[key] !== undefined) {
      values = [headers[key], ...values]
    }

    const separator = key === 'cookie' ? '; ' : ', '
    headers[key] = values.join(separator)
  }
}

/**
 * Deletes the given `fieldName` property from `headers` object by performing
 * case-insensitive search through keys.
 *
 * @headers   {Object} headers - object of header field names and values
 * @fieldName {String} field name - string with the case-insensitive field name
 */
function deleteHeadersField(headers, fieldNameToDelete) {
  if (!isPlainObject(headers)) {
    throw Error('headers must be an object')
  }

  if (typeof fieldNameToDelete !== 'string') {
    throw Error('field name must be a string')
  }

  const lowerCaseFieldNameToDelete = fieldNameToDelete.toLowerCase()

  // Search through the headers and delete all values whose field name matches the given field name.
  Object.keys(headers)
    .filter(fieldName => fieldName.toLowerCase() === lowerCaseFieldNameToDelete)
    .forEach(fieldName => delete headers[fieldName])
}

/**
 * Utility for iterating over a raw headers array.
 *
 * The callback is called with:
 *  - The header value. string, array of strings, or a function
 *  - The header field name. string
 *  - Index of the header field in the raw header array.
 */
function forEachHeader(rawHeaders, callback) {
  for (let i = 0; i < rawHeaders.length; i += 2) {
    callback(rawHeaders[i + 1], rawHeaders[i], i)
  }
}

function percentDecode(str) {
  try {
    return decodeURIComponent(str.replace(/\+/g, ' '))
  } catch (e) {
    return str
  }
}

/**
 * URI encode the provided string, stringently adhering to RFC 3986.
 *
 * RFC 3986 reserves !, ', (, ), and * but encodeURIComponent does not encode them so we do it manually.
 *
 * https://tools.ietf.org/html/rfc3986
 * https://developer.mozilla.org/en-US/docs/Web/JavaScript/Reference/Global_Objects/encodeURIComponent
 */
function percentEncode(str) {
  return encodeURIComponent(str).replace(/[!'()*]/g, function (c) {
    return `%${c.charCodeAt(0).toString(16).toUpperCase()}`
  })
}

function matchStringOrRegexp(target, pattern) {
  const targetStr =
    target === undefined || target === null ? '' : String(target)

  if (pattern instanceof RegExp) {
    // if the regexp happens to have a global flag, we want to ensure we test the entire target
    pattern.lastIndex = 0
    return pattern.test(targetStr)
  }
  return targetStr === String(pattern)
}

/**
 * Formats a query parameter.
 *
 * @param key                The key of the query parameter to format.
 * @param value              The value of the query parameter to format.
 * @param stringFormattingFn The function used to format string values. Can
 *                           be used to encode or decode the query value.
 *
 * @returns *[] the formatted [key, value] pair.
 */
function formatQueryValue(key, value, stringFormattingFn) {
  // TODO: Probably refactor code to replace `switch(true)` with `if`/`else`.
  switch (true) {
    case typeof value === 'number': // fall-through
    case typeof value === 'boolean':
      value = value.toString()
      break
    case value === null:
    case value === undefined:
      value = ''
      break
    case typeof value === 'string':
      if (stringFormattingFn) {
        value = stringFormattingFn(value)
      }
      break
    case value instanceof RegExp:
      break
    case Array.isArray(value): {
      value = value.map(function (val, idx) {
        return formatQueryValue(idx, val, stringFormattingFn)[1]
      })
      break
    }
    case typeof value === 'object': {
      value = Object.entries(value).reduce(function (acc, [subKey, subVal]) {
        const subPair = formatQueryValue(subKey, subVal, stringFormattingFn)
        acc[subPair[0]] = subPair[1]

        return acc
      }, {})
      break
    }
  }

  if (stringFormattingFn) key = stringFormattingFn(key)
  return [key, value]
}

function isStream(obj) {
  return (
    obj &&
    typeof obj !== 'string' &&
    !Buffer.isBuffer(obj) &&
    typeof obj.setEncoding === 'function'
  )
}

/**
 * Converts the arguments from the various signatures of http[s].request into a standard
 * options object and an optional callback function.
 *
 * https://nodejs.org/api/http.html#http_http_request_url_options_callback
 *
 * Taken from the beginning of the native `ClientRequest`.
 * https://github.com/nodejs/node/blob/908292cf1f551c614a733d858528ffb13fb3a524/lib/_http_client.js#L68
 */
function normalizeClientRequestArgs(input, options, cb) {
  if (typeof input === 'string') {
    input = urlToOptions(new url.URL(input))
  } else if (input instanceof url.URL) {
    input = urlToOptions(input)
  } else {
    cb = options
    options = input
    input = null
  }

  if (typeof options === 'function') {
    cb = options
    options = input || {}
  } else {
    options = Object.assign(input || {}, options)
  }

  return { options, callback: cb }
}

/**
 * Utility function that converts a URL object into an ordinary
 * options object as expected by the http.request and https.request APIs.
 *
 * This was copied from Node's source
 * https://github.com/nodejs/node/blob/908292cf1f551c614a733d858528ffb13fb3a524/lib/internal/url.js#L1257
 */
function urlToOptions(url) {
  const options = {
    protocol: url.protocol,
    hostname:
      typeof url.hostname === 'string' && url.hostname.startsWith('[')
        ? url.hostname.slice(1, -1)
        : url.hostname,
    hash: url.hash,
    search: url.search,
    pathname: url.pathname,
    path: `${url.pathname}${url.search || ''}`,
    href: url.href,
  }
  if (url.port !== '') {
    options.port = Number(url.port)
  }
  if (url.username || url.password) {
    options.auth = `${url.username}:${url.password}`
  }
  return options
}

/**
 * Determines if request data matches the expected schema.
 *
 * Used for comparing decoded search parameters, request body JSON objects,
 * and URL decoded request form bodies.
 *
 * Performs a general recursive strict comparison with two caveats:
 *  - The expected data can use regexp to compare values
 *  - JSON path notation and nested objects are considered equal
 */
const dataEqual = (expected, actual) => {
  if (isPlainObject(expected)) {
    expected = expand(expected)
  }
  if (isPlainObject(actual)) {
    actual = expand(actual)
  }
  return deepEqual(expected, actual)
}

/**
 * Performs a recursive strict comparison between two values.
 *
 * Expected values or leaf nodes of expected object values that are RegExp use test() for comparison.
 */
function deepEqual(expected, actual) {
  debug('deepEqual comparing', typeof expected, expected, typeof actual, actual)
  if (expected instanceof RegExp) {
    return expected.test(actual)
  }

  if (Array.isArray(expected) && Array.isArray(actual)) {
    if (expected.length !== actual.length) {
      return false
    }

    return expected.every((expVal, idx) => deepEqual(expVal, actual[idx]))
  }

  if (isPlainObject(expected) && isPlainObject(actual)) {
    const allKeys = Array.from(
      new Set(Object.keys(expected).concat(Object.keys(actual))),
    )

    return allKeys.every(key => deepEqual(expected[key], actual[key]))
  }

  return expected === actual
}

const timeouts = []
const intervals = []
const immediates = []

const wrapTimer =
  (timer, ids) =>
  (...args) => {
    const id = timer(...args)
    ids.push(id)
    return id
  }

const setTimeout = wrapTimer(timers.setTimeout, timeouts)
const setInterval = wrapTimer(timers.setInterval, intervals)
const setImmediate = wrapTimer(timers.setImmediate, immediates)

function clearTimer(clear, ids) {
  while (ids.length) {
    clear(ids.shift())
  }
}

function removeAllTimers() {
  debug('remove all timers')
  clearTimer(clearTimeout, timeouts)
  clearTimer(clearInterval, intervals)
  clearTimer(clearImmediate, immediates)
}

/**
 * Check if the Client Request has been cancelled.
 *
 * Until Node 14 is the minimum, we need to look at both flags to see if the request has been cancelled.
 * The two flags have the same purpose, but the Node maintainers are migrating from `abort(ed)` to
 * `destroy(ed)` terminology, to be more consistent with `stream.Writable`.
 * In Node 14.x+, Calling `abort()` will set both `aborted` and `destroyed` to true, however,
 * calling `destroy()` will only set `destroyed` to true.
 * Falling back on checking if the socket is destroyed to cover the case of Node <14.x where
 * `destroy()` is called, but `destroyed` is undefined.
 *
 * Node Client Request history:
 * - `request.abort()`: Added in: v0.3.8, Deprecated since: v14.1.0, v13.14.0
 * - `request.aborted`: Added in: v0.11.14, Became a boolean instead of a timestamp: v11.0.0, Not deprecated (yet)
 * - `request.destroy()`: Added in: v0.3.0
 * - `request.destroyed`: Added in: v14.1.0, v13.14.0
 *
 * @param {ClientRequest} req
 * @returns {boolean}
 */
function isRequestDestroyed(req) {
  return !!(
    req.destroyed === true ||
    req.aborted ||
    (req.socket && req.socket.destroyed)
  )
}

/**
 * @param {Request} request 
 */
function convertFetchRequestToClientRequest(request) {
  const url = new URL(request.url);
  const options = {
    ...urlToOptions(url),
    method: request.method,
    host: url.hostname,
    port: url.port || (url.protocol === 'https:' ? 443 : 80),
    path: url.pathname + url.search,
    proto: url.protocol.slice(0, -1),
    headers: Object.fromEntries(request.headers.entries())
  };
  
  // By default, Node adds a host header, but for maximum backward compatibility, we are now removing it.
  // However, we need to consider leaving the header and fixing the tests.
  if (options.headers.host === options.host) {
    const { host, ...restHeaders } = options.headers
    options.headers = restHeaders
  }

  return new http.ClientRequest(options);
}

/**
 * Returns true if the given value is a plain object and not an Array.
 * @param {*} value
 * @returns {boolean}
 */
function isPlainObject(value) {
  if (typeof value !== 'object' || value === null) return false

  if (Object.prototype.toString.call(value) !== '[object Object]') return false

  const proto = Object.getPrototypeOf(value)
  if (proto === null) return true

  const Ctor =
    Object.prototype.hasOwnProperty.call(proto, 'constructor') &&
    proto.constructor
  return (
    typeof Ctor === 'function' &&
    Ctor instanceof Ctor &&
    Function.prototype.call(Ctor) === Function.prototype.call(value)
  )
}

const prototypePollutionBlockList = ['__proto__', 'prototype', 'constructor']
const blocklistFilter = function (part) {
  return prototypePollutionBlockList.indexOf(part) === -1
}

/**
 * Converts flat objects whose keys use JSON path notation to nested objects.
 *
 * The input object is not mutated.
 *
 * @example
 * { 'foo[bar][0]': 'baz' } -> { foo: { bar: [ 'baz' ] } }
 */
const expand = input => {
  if (input === undefined || input === null) {
    return input
  }

  const keys = Object.keys(input)

  const result = {}
  let resultPtr = result

  for (let path of keys) {
    const originalPath = path
    if (path.indexOf('[') >= 0) {
      path = path.replace(/\[/g, '.').replace(/]/g, '')
    }

    const parts = path.split('.')

    const check = parts.filter(blocklistFilter)

    if (check.length !== parts.length) {
      return undefined
    }
    resultPtr = result
    const lastIndex = parts.length - 1

    for (let i = 0; i < parts.length; ++i) {
      const part = parts[i]
      if (i === lastIndex) {
        if (Array.isArray(resultPtr)) {
          resultPtr[+part] = input[originalPath]
        } else {
          resultPtr[part] = input[originalPath]
        }
      } else {
        if (resultPtr[part] === undefined || resultPtr[part] === null) {
          const nextPart = parts[i + 1]
          if (/^\d+$/.test(nextPart)) {
            resultPtr[part] = []
          } else {
            resultPtr[part] = {}
          }
        }
        resultPtr = resultPtr[part]
      }
    }
  }
  return result
}

/**
 * @param {Request} request
 */
function convertFetchRequestToOptions(request) {
  const url = new URL(request.url)
  const options = {
    ...urlToOptions(url),
    method: request.method,
    host: url.hostname,
    port: url.port || (url.protocol === 'https:' ? 443 : 80),
    path: url.pathname + url.search,
    proto: url.protocol.slice(0, -1),
    headers: Object.fromEntries(request.headers.entries()),
  }

  return options
}

module.exports = {
  contentEncoding,
  dataEqual,
  deleteHeadersField,
  expand,
  forEachHeader,
  formatQueryValue,
  headersArrayToObject,
  headersFieldNamesToLowerCase,
  headersFieldsArrayToLowerCase,
  headersInputToRawArray,
  isContentEncoded,
  isJSONContent,
  isPlainObject,
  isRequestDestroyed,
  isStream,
  isUtf8Representable,
  matchStringOrRegexp,
  normalizeClientRequestArgs,
  normalizeOrigin,
  normalizeRequestOptions,
  percentDecode,
  percentEncode,
  removeAllTimers,
  setImmediate,
  setInterval,
  setTimeout,
  stringifyRequest,
<<<<<<< HEAD
  convertFetchRequestToClientRequest,
=======
  convertFetchRequestToClientRequest: convertFetchRequestToOptions,
>>>>>>> ff75d099
}<|MERGE_RESOLUTION|>--- conflicted
+++ resolved
@@ -684,24 +684,6 @@
     }
   }
   return result
-}
-
-/**
- * @param {Request} request
- */
-function convertFetchRequestToOptions(request) {
-  const url = new URL(request.url)
-  const options = {
-    ...urlToOptions(url),
-    method: request.method,
-    host: url.hostname,
-    port: url.port || (url.protocol === 'https:' ? 443 : 80),
-    path: url.pathname + url.search,
-    proto: url.protocol.slice(0, -1),
-    headers: Object.fromEntries(request.headers.entries()),
-  }
-
-  return options
 }
 
 module.exports = {
@@ -732,9 +714,5 @@
   setInterval,
   setTimeout,
   stringifyRequest,
-<<<<<<< HEAD
   convertFetchRequestToClientRequest,
-=======
-  convertFetchRequestToClientRequest: convertFetchRequestToOptions,
->>>>>>> ff75d099
 }