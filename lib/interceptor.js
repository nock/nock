'use strict'

const mixin = require('./mixin')
const matchBody = require('./match_body')
const common = require('./common')
const _ = require('lodash')
const debug = require('debug')('nock.interceptor')
const stringify = require('json-stringify-safe')
const qs = require('qs')

let fs
try {
  fs = require('fs')
} catch (err) {
  // do nothing, we're in the browser
}

module.exports = Interceptor

function Interceptor(scope, uri, method, requestBody, interceptorOptions) {
  // Check for leading slash. Uri can be either a string or a regexp, but
  // we only need to check strings.
  if (typeof uri === 'string' && /^[^/*]/.test(uri)) {
    throw Error(
      "Non-wildcard URL path strings must begin with a slash (otherwise they won't match anything)"
    )
  }

  this.scope = scope
  this.interceptorMatchHeaders = []

  if (typeof method === 'undefined' || !method) {
    throw new Error('The "method" parameter is required for an intercept call.')
  }
  this.method = method.toUpperCase()
  this.uri = uri
  this._key = `${this.method} ${scope.basePath}${scope.basePathname}${
    typeof uri === 'string' ? '' : '/'
  }${uri}`
  this.basePath = this.scope.basePath
  this.path = typeof uri === 'string' ? scope.basePathname + uri : uri

  this.baseUri = `${this.method} ${scope.basePath}${scope.basePathname}`
  this.options = interceptorOptions || {}
  this.counter = 1
  this._requestBody = requestBody

  //  We use lower-case header field names throughout Nock.
  this.reqheaders = common.headersFieldNamesToLowerCase(
    (scope.scopeOptions && scope.scopeOptions.reqheaders) || {}
  )
  this.badheaders = common.headersFieldsArrayToLowerCase(
    (scope.scopeOptions && scope.scopeOptions.badheaders) || []
  )

  this.delayInMs = 0
  this.delayConnectionInMs = 0

  this.optional = false
}

Interceptor.prototype.optionally = function optionally(value) {
  // The default behaviour of optionally() with no arguments is to make the mock optional.
  value = typeof value === 'undefined' ? true : value

  this.optional = value

  return this
}

Interceptor.prototype.replyWithError = function replyWithError(errorMessage) {
  this.errorMessage = errorMessage

  _.defaults(this.options, this.scope.scopeOptions)

  this.scope.add(this._key, this, this.scope, this.scopeOptions)
  return this.scope
}

Interceptor.prototype.reply = function reply(statusCode, body, rawHeaders) {
  // support the format of only passing in a callback
  if (_.isFunction(statusCode)) {
    if (arguments.length > 1) {
      // it's not very Javascript-y to throw an error for this kind of thing, but because
      // of legacy behavior, this error was added to reduce confusion for those migrating.
      throw Error(
        'Invalid arguments. When providing a function for the first argument, .reply does not accept other arguments.'
      )
    }
    this.statusCode = null
    this.callback = statusCode
    this.fullResponseFromCallback = true
  } else {
    this.statusCode = common.statusCodeInt(statusCode)
    if (_.isFunction(body)) {
      this.callback = body
      body = null
    }
  }

  _.defaults(this.options, this.scope.scopeOptions)

  // If needed, convert rawHeaders from Array to Object.
  let headers = Array.isArray(rawHeaders)
    ? common.headersArrayToObject(rawHeaders)
    : rawHeaders

  if (this.scope._defaultReplyHeaders) {
    headers = headers || {}
    // because of this, this.rawHeaders gets lower-cased versions of the `rawHeaders` param. is that a bug?
    headers = common.headersFieldNamesToLowerCase(headers)
    headers = mixin(this.scope._defaultReplyHeaders, headers)
  }

  if (this.scope.date) {
    headers = headers || {}
    headers['date'] = this.scope.date.toUTCString()
  }

  if (headers !== undefined) {
    this.rawHeaders = []

    for (const key in headers) {
      this.rawHeaders.push(key, headers[key])
    }

    // We use lower-case headers throughout Nock.
    this.headers = common.headersFieldNamesToLowerCase(headers)

    debug('reply.headers:', this.headers)
    debug('reply.rawHeaders:', this.rawHeaders)
  }

  //  If the content is not encoded we may need to transform the response body.
  //  Otherwise we leave it as it is.
  if (body && !common.isContentEncoded(this.headers)) {
    if (
      typeof body !== 'string' &&
      typeof body !== 'function' &&
      !Buffer.isBuffer(body) &&
      !common.isStream(body)
    ) {
      try {
        body = stringify(body)
        if (!this.headers) {
          this.headers = {}
        }
        if (!this.headers['content-type']) {
          this.headers['content-type'] = 'application/json'
        }
        if (this.scope.contentLen) {
          this.headers['content-length'] = body.length
        }
      } catch (err) {
        throw new Error('Error encoding response body into JSON')
      }
    }
  }

  this.body = body

  this.scope.add(this._key, this, this.scope, this.scopeOptions)
  return this.scope
}

Interceptor.prototype.replyWithFile = function replyWithFile(
  statusCode,
  filePath,
  headers
) {
  if (!fs) {
    throw new Error('No fs')
  }
  const readStream = fs.createReadStream(filePath)
  readStream.pause()
  this.filePath = filePath
  return this.reply(statusCode, readStream, headers)
}

// Also match request headers
// https://github.com/nock/nock/issues/163
Interceptor.prototype.reqheaderMatches = function reqheaderMatches(
  options,
  key
) {
  //  We don't try to match request headers if these weren't even specified in the request.
  if (!options.headers) {
    return true
  }

  const reqHeader = this.reqheaders[key]
  let header = options.headers[key]
  if (header && typeof header !== 'string' && header.toString) {
    header = header.toString()
  }

  // We skip 'host' header comparison unless it's available in both mock and
  // actual request. This because 'host' may get inserted by Nock itself and
  // then get recorded. NOTE: We use lower-case header field names throughout
  // Nock. See https://github.com/nock/nock/pull/196.
  // TODO-coverage: This looks very special. Worth an investigation.
  if (key === 'host' && (_.isUndefined(header) || _.isUndefined(reqHeader))) {
    return true
  }

  if (!_.isUndefined(reqHeader) && !_.isUndefined(header)) {
    if (_.isFunction(reqHeader)) {
      return reqHeader(header)
    } else if (common.matchStringOrRegexp(header, reqHeader)) {
      return true
    }
  }

  debug("request header field doesn't match:", key, header, reqHeader)
  return false
}

Interceptor.prototype.match = function match(options, body, hostNameOnly) {
  if (debug.enabled) {
    debug('match %s, body = %s', stringify(options), stringify(body))
  }

  if (hostNameOnly) {
    return options.hostname === this.scope.urlParts.hostname
  }

  const method = (options.method || 'GET').toUpperCase()
  let { path } = options
  let matches
  let matchKey
  const { proto } = options

  if (this.scope.transformPathFunction) {
    path = this.scope.transformPathFunction(path)
  }
  if (typeof body !== 'string') {
    body = body.toString()
  }
  if (this.scope.transformRequestBodyFunction) {
    body = this.scope.transformRequestBodyFunction(body, this._requestBody)
  }

  const requestMatchesFilter = ({ name, value: predicate }) => {
    const headerValue = options.getHeader(name)
    if (typeof predicate === 'function') {
      return predicate(headerValue)
    } else {
      return common.matchStringOrRegexp(headerValue, predicate)
    }
  }

  if (
    !this.scope.matchHeaders.every(requestMatchesFilter) ||
    !this.interceptorMatchHeaders.every(requestMatchesFilter)
  ) {
    this.scope.logger("headers don't match")
    return false
  }

  const reqHeadersMatch =
    !this.reqheaders ||
    Object.keys(this.reqheaders).every(
      this.reqheaderMatches.bind(this, options)
    )

  if (!reqHeadersMatch) {
    return false
  }

  if (
    this.scope.scopeOptions &&
    this.scope.scopeOptions.conditionally &&
    !this.scope.scopeOptions.conditionally()
  ) {
    return false
  }

  function reqheaderContains(header) {
    return _.has(options.headers, header)
  }

  const reqContainsBadHeaders =
    this.badheaders && _.some(this.badheaders, reqheaderContains)

  if (reqContainsBadHeaders) {
    return false
  }

  //  If we have a filtered scope then we use it instead reconstructing
  //  the scope from the request options (proto, host and port) as these
  //  two won't necessarily match and we have to remove the scope that was
  //  matched (vs. that was defined).
  if (this.__nock_filteredScope) {
    matchKey = this.__nock_filteredScope
  } else {
    matchKey = `${proto}://${options.host}`
    if (
      options.port &&
      options.host.indexOf(':') < 0 &&
      (options.port !== 80 || options.proto !== 'http') &&
      (options.port !== 443 || options.proto !== 'https')
    ) {
      matchKey += `:${options.port}`
    }
  }

  // Match query strings when using query()
  let matchQueries = true
  let queryIndex = -1
  let queryString
  let queries

  if (this.queries) {
    queryIndex = path.indexOf('?')
    queryString = queryIndex !== -1 ? path.slice(queryIndex + 1) : ''
    queries = qs.parse(queryString)

    // Only check for query string matches if this.queries is an object
    if (_.isObject(this.queries)) {
      if (_.isFunction(this.queries)) {
        matchQueries = this.queries(queries)
      } else {
        // Make sure that you have an equal number of keys. We are
        // looping through the passed query params and not the expected values
        // if the user passes fewer query params than expected but all values
        // match this will throw a false positive. Testing that the length of the
        // passed query params is equal to the length of expected keys will prevent
        // us from doing any value checking BEFORE we know if they have all the proper
        // params
        debug('this.queries: %j', this.queries)
        debug('queries: %j', queries)
        if (_.size(this.queries) !== _.size(queries)) {
          matchQueries = false
        } else {
          const self = this
          _.forOwn(queries, function matchOneKeyVal(val, key) {
            const expVal = self.queries[key]
            let isMatch
            if (val === undefined || expVal === undefined) {
              isMatch = false
            } else if (expVal instanceof RegExp) {
              isMatch = common.matchStringOrRegexp(val, expVal)
            } else if (_.isArray(expVal) || _.isObject(expVal)) {
              isMatch = _.isEqual(val, expVal)
            } else {
              isMatch = common.matchStringOrRegexp(val, expVal)
            }
            matchQueries = matchQueries && !!isMatch
          })
        }
        debug('matchQueries: %j', matchQueries)
      }
    }

    // Remove the query string from the path
    if (queryIndex !== -1) {
      path = path.substr(0, queryIndex)
    }
  }

  if (typeof this.uri === 'function') {
    matches =
      matchQueries &&
      method === this.method &&
      common.matchStringOrRegexp(matchKey, this.basePath) &&
      // This is a false positive, as `uri` is not bound to `this`.
      // eslint-disable-next-line no-useless-call
      this.uri.call(this, path)
  } else {
    matches =
      method === this.method &&
      common.matchStringOrRegexp(matchKey, this.basePath) &&
      common.matchStringOrRegexp(path, this.path) &&
      matchQueries
  }

  // special logger for query()
  if (queryIndex !== -1) {
    this.scope.logger(
      `matching ${matchKey}${path}?${queryString} to ${
        this._key
      } with query(${stringify(this.queries)}): ${matches}`
    )
  } else {
    this.scope.logger(`matching ${matchKey}${path} to ${this._key}: ${matches}`)
  }

  if (matches) {
    matches = matchBody.call(options, this._requestBody, body)
    if (!matches) {
      this.scope.logger("bodies don't match: \n", this._requestBody, '\n', body)
    }
  }

  return matches
}

/**
 * Return true when the interceptor's method, protocol, host, port, and path
 * match the provided options.
 */
Interceptor.prototype.matchAddress = function matchAddress(options) {
  const isRegex = _.isRegExp(this.path)
  const isRegexBasePath = _.isRegExp(this.scope.basePath)

  const method = (options.method || 'GET').toUpperCase()
  let { path } = options
  const { proto } = options

  // NOTE: Do not split off the query params as the regex could use them
  if (!isRegex) {
    path = path ? path.split('?')[0] : ''
  }

  if (this.scope.transformPathFunction) {
    path = this.scope.transformPathFunction(path)
  }
  const comparisonKey = isRegex ? this.__nock_scopeKey : this._key
  const matchKey = `${method} ${proto}://${options.host}${path}`

  if (isRegex && !isRegexBasePath) {
    return !!matchKey.match(comparisonKey) && !!path.match(this.path)
  }

  if (isRegexBasePath) {
    return !!matchKey.match(this.scope.basePath) && !!path.match(this.path)
  }

  return comparisonKey === matchKey
}

<<<<<<< HEAD
Interceptor.prototype.filteringPath = function filteringPath() {
  if (_.isFunction(arguments[0])) {
    this.scope.transformPathFunction = arguments[0]
  }
=======
Interceptor.prototype.filteringPath = function filteringPath(...args) {
  this.scope.filteringPath(...args)
>>>>>>> 06890ed7
  return this
}

// filtering by path is valid on the intercept level, but not filtering by request body?

Interceptor.prototype.discard = function discard() {
  if ((this.scope.shouldPersist() || this.counter > 0) && this.filePath) {
    this.body = fs.createReadStream(this.filePath)
    this.body.pause()
  }

  if (!this.scope.shouldPersist() && this.counter < 1) {
    this.scope.remove(this._key, this)
  }
}

Interceptor.prototype.matchHeader = function matchHeader(name, value) {
  this.interceptorMatchHeaders.push({ name, value })
  return this
}

Interceptor.prototype.basicAuth = function basicAuth(options) {
  const username = options['user']
  const password = options['pass'] || ''
  const name = 'authorization'
  const value = `Basic ${Buffer.from(`${username}:${password}`).toString(
    'base64'
  )}`
  this.interceptorMatchHeaders.push({ name, value })
  return this
}

/**
 * Set query strings for the interceptor
 * @name query
 * @param queries Object of query string name,values (accepts regexp values)
 * @public
 * @example
 * // Will match 'http://zombo.com/?q=t'
 * nock('http://zombo.com').get('/').query({q: 't'});
 */
Interceptor.prototype.query = function query(queries) {
  this.queries = this.queries || {}

  // Allow all query strings to match this route
  if (queries === true) {
    this.queries = queries
    return this
  }

  if (_.isFunction(queries)) {
    this.queries = queries
    return this
  }

  let stringFormattingFn
  if (this.scope.scopeOptions.encodedQueryParams) {
    stringFormattingFn = common.percentDecode
  }

  for (const key in queries) {
    if (_.isUndefined(this.queries[key])) {
      const formattedPair = common.formatQueryValue(
        key,
        queries[key],
        stringFormattingFn
      )
      this.queries[formattedPair[0]] = formattedPair[1]
    }
  }

  return this
}

/**
 * Set number of times will repeat the interceptor
 * @name times
 * @param newCounter Number of times to repeat (should be > 0)
 * @public
 * @example
 * // Will repeat mock 5 times for same king of request
 * nock('http://zombo.com).get('/').times(5).reply(200, 'Ok');
 */
Interceptor.prototype.times = function times(newCounter) {
  if (newCounter < 1) {
    return this
  }

  this.counter = newCounter

  return this
}

/**
 * An sugar syntax for times(1)
 * @name once
 * @see {@link times}
 * @public
 * @example
 * nock('http://zombo.com).get('/').once.reply(200, 'Ok');
 */
Interceptor.prototype.once = function once() {
  return this.times(1)
}

/**
 * An sugar syntax for times(2)
 * @name twice
 * @see {@link times}
 * @public
 * @example
 * nock('http://zombo.com).get('/').twice.reply(200, 'Ok');
 */
Interceptor.prototype.twice = function twice() {
  return this.times(2)
}

/**
 * An sugar syntax for times(3).
 * @name thrice
 * @see {@link times}
 * @public
 * @example
 * nock('http://zombo.com).get('/').thrice.reply(200, 'Ok');
 */
Interceptor.prototype.thrice = function thrice() {
  return this.times(3)
}

/**
 * Delay the response by a certain number of ms.
 *
 * @param {(integer|object)} opts - Number of milliseconds to wait, or an object
 * @param {integer} [opts.head] - Number of milliseconds to wait before response is sent
 * @param {integer} [opts.body] - Number of milliseconds to wait before response body is sent
 * @return {Interceptor} - the current interceptor for chaining
 */
Interceptor.prototype.delay = function delay(opts) {
  let headDelay = 0
  let bodyDelay = 0
  if (_.isNumber(opts)) {
    headDelay = opts
  } else if (_.isObject(opts)) {
    headDelay = opts.head || 0
    bodyDelay = opts.body || 0
  } else {
    throw new Error(`Unexpected input opts ${opts}`)
  }

  return this.delayConnection(headDelay).delayBody(bodyDelay)
}

/**
 * Delay the response body by a certain number of ms.
 *
 * @param {integer} ms - Number of milliseconds to wait before response is sent
 * @return {Interceptor} - the current interceptor for chaining
 */
Interceptor.prototype.delayBody = function delayBody(ms) {
  this.delayInMs += ms
  return this
}

/**
 * Delay the connection by a certain number of ms.
 *
 * @param  {integer} ms - Number of milliseconds to wait
 * @return {Interceptor} - the current interceptor for chaining
 */
Interceptor.prototype.delayConnection = function delayConnection(ms) {
  this.delayConnectionInMs += ms
  return this
}

Interceptor.prototype.getTotalDelay = function getTotalDelay() {
  return this.delayInMs + this.delayConnectionInMs
}

/**
 * Make the socket idle for a certain number of ms (simulated).
 *
 * @param  {integer} ms - Number of milliseconds to wait
 * @return {Interceptor} - the current interceptor for chaining
 */
Interceptor.prototype.socketDelay = function socketDelay(ms) {
  this.socketDelayInMs = ms
  return this
}<|MERGE_RESOLUTION|>--- conflicted
+++ resolved
@@ -429,15 +429,8 @@
   return comparisonKey === matchKey
 }
 
-<<<<<<< HEAD
-Interceptor.prototype.filteringPath = function filteringPath() {
-  if (_.isFunction(arguments[0])) {
-    this.scope.transformPathFunction = arguments[0]
-  }
-=======
 Interceptor.prototype.filteringPath = function filteringPath(...args) {
   this.scope.filteringPath(...args)
->>>>>>> 06890ed7
   return this
 }
 
