--- conflicted
+++ resolved
@@ -248,20 +248,6 @@
 //  (which might or might not be node's original http.ClientRequest)
 let originalClientRequest
 
-<<<<<<< HEAD
-=======
-function ErroringClientRequest(error) {
-  http.OutgoingMessage.call(this)
-  process.nextTick(
-    function () {
-      this.emit('error', error)
-    }.bind(this),
-  )
-}
-
-inherits(ErroringClientRequest, http.ClientRequest)
-
->>>>>>> c8a4c0a1
 function overrideClientRequest() {
   // Here's some background discussion about overriding ClientRequest:
   // - https://github.com/nodejitsu/mock-request/issues/4
@@ -384,7 +370,6 @@
     throw new Error('Nock already active')
   }
 
-<<<<<<< HEAD
   overrideClientRequest() 
   interceptor.apply();
   interceptor.on('request', function ({ request: mswRequest, requestId }) {
@@ -401,45 +386,6 @@
         const allowUnmocked = interceptors.some(
           interceptor => interceptor.options.allowUnmocked
         )
-=======
-  overrideClientRequest()
-
-  // ----- Overriding http.request and https.request:
-
-  common.overrideRequests(function (proto, overriddenRequest, args) {
-    //  NOTE: overriddenRequest is already bound to its module.
-
-    const { options, callback } = common.normalizeClientRequestArgs(...args)
-
-    if (Object.keys(options).length === 0) {
-      // As weird as it is, it's possible to call `http.request` without
-      // options, and it makes a request to localhost or somesuch. We should
-      // support it too, for parity. However it doesn't work today, and fixing
-      // it seems low priority. Giving an explicit error is nicer than
-      // crashing with a weird stack trace. `new ClientRequest()`, nock's
-      // other client-facing entry point, makes a similar check.
-      // https://github.com/nock/nock/pull/1386
-      // https://github.com/nock/nock/pull/1440
-      throw Error(
-        'Making a request with empty `options` is not supported in Nock',
-      )
-    }
-
-    // The option per the docs is `protocol`. Its unclear if this line is meant to override that and is misspelled or if
-    // the intend is to explicitly keep track of which module was called using a separate name.
-    // Either way, `proto` is used as the source of truth from here on out.
-    options.proto = proto
-
-    const interceptors = interceptorsFor(options)
-
-    if (isOn() && interceptors) {
-      const matches = interceptors.some(interceptor =>
-        interceptor.matchOrigin(options),
-      )
-      const allowUnmocked = interceptors.some(
-        interceptor => interceptor.options.allowUnmocked,
-      )
->>>>>>> c8a4c0a1
 
         const nockRequest = common.convertFetchRequestToClientRequest(request);
         if (!matches && allowUnmocked) {
