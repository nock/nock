all: true
check-coverage: true

<<<<<<< HEAD
branches: 94.59
lines: 96.89
=======
branches: 94.25
lines: 96.69
>>>>>>> 26fb0255

include:
  - lib

reporters:
  - lcov
  - text-summary<|MERGE_RESOLUTION|>--- conflicted
+++ resolved
@@ -1,13 +1,8 @@
 all: true
 check-coverage: true
 
-<<<<<<< HEAD
-branches: 94.59
-lines: 96.89
-=======
 branches: 94.25
 lines: 96.69
->>>>>>> 26fb0255
 
 include:
   - lib
