name: Continuous Integration
'on':
  pull_request:
    types:
      - opened
      - synchronize
  push:
    branches:
      - main
permissions:
  contents: read

jobs:
  format:
    name: Format
    runs-on: ubuntu-latest
    steps:
      - name: Checkout
        uses: actions/checkout@v4
        with:
          persist-credentials: false
      - name: Setup Node
        uses: actions/setup-node@v4
        with:
          node-version: 20
          cache: 'npm'
      - name: Install dependencies
        run: npm ci --ignore-scripts --no-audit --no-progress --prefer-offline
      - name: Format
        run: npm run format
  lint-javascript:
    name: Lint JavaScript
    runs-on: ubuntu-latest
    steps:
      - name: Checkout
        uses: actions/checkout@v4
        with:
          persist-credentials: false
      - name: Setup Node.js
        uses: actions/setup-node@v4
        with:
          node-version: lts/*
          cache: 'npm'
      - name: Install dependencies
        run: npm ci --ignore-scripts --no-audit --no-progress --prefer-offline
      - name: Lint
        run: npm run lint:js
  lint-typescript:
    name: Lint TypeScript declaration files
    runs-on: ubuntu-latest
    steps:
      - name: Checkout
        uses: actions/checkout@v4
        with:
          persist-credentials: false
      - name: Setup Node.js
        uses: actions/setup-node@v4
        with:
          node-version: lts/*
          cache: 'npm'
      - name: Install dependencies
        run: npm ci --ignore-scripts --no-audit --no-progress --prefer-offline
      - name: Lint
        run: |
          npm run lint:ts

  # verify against ranges defined as supported in engines.node
  test_matrix:
    strategy:
      fail-fast: false
      matrix:
        node-version:
          - 10
          - 12
          - 14
          - 16
          - 18
        os:
          - macos-latest
          - ubuntu-latest
          - windows-latest

    runs-on: ${{ matrix.os }}
    timeout-minutes: 5

    steps:
      - name: Checkout
        uses: actions/checkout@v4
        with:
          persist-credentials: false
      - name: Setup Node.js
        uses: actions/setup-node@v4
        with:
          node-version: ${{ matrix.node-version }}
          cache: 'npm'
      - name: Install dependencies
        run: npm ci --ignore-scripts --no-audit --no-progress --prefer-offline
      - name: Test
        run: npm run test
      - name: Test jest
        run: npm run test:jest
        if: matrix.node-version >= 14
<<<<<<< HEAD
    strategy:
      fail-fast: false
      matrix:
        node-version:
          - 18
          - 20
        os:
          - macos-latest
          - ubuntu-latest
          - windows-latest
=======

  # separate job to set as required in branch protection,
  # as the build names above change each time Node versions change
  test:
    runs-on: ubuntu-latest
    needs:
      - test_matrix
    if: ${{ !cancelled() }}
    steps:
      - name: All matrix versions passed
        if: ${{ !(contains(needs.*.result, 'failure')) }}
        run: exit 0
      - name: Some matrix version failed
        if: ${{ contains(needs.*.result, 'failure') }}
        run: exit 1
>>>>>>> ad8c80ea
<|MERGE_RESOLUTION|>--- conflicted
+++ resolved
@@ -70,11 +70,8 @@
       fail-fast: false
       matrix:
         node-version:
-          - 10
-          - 12
-          - 14
-          - 16
           - 18
+          - 20
         os:
           - macos-latest
           - ubuntu-latest
@@ -99,19 +96,6 @@
         run: npm run test
       - name: Test jest
         run: npm run test:jest
-        if: matrix.node-version >= 14
-<<<<<<< HEAD
-    strategy:
-      fail-fast: false
-      matrix:
-        node-version:
-          - 18
-          - 20
-        os:
-          - macos-latest
-          - ubuntu-latest
-          - windows-latest
-=======
 
   # separate job to set as required in branch protection,
   # as the build names above change each time Node versions change
@@ -126,5 +110,4 @@
         run: exit 0
       - name: Some matrix version failed
         if: ${{ contains(needs.*.result, 'failure') }}
-        run: exit 1
->>>>>>> ad8c80ea
+        run: exit 1